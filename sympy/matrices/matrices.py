from __future__ import print_function, division

import collections
from sympy.core.add import Add
from sympy.core.basic import Basic, Atom
from sympy.core.expr import Expr
from sympy.core.function import count_ops
from sympy.core.logic import fuzzy_and
from sympy.core.power import Pow
from sympy.core.symbol import Symbol, Dummy, symbols
from sympy.core.numbers import Integer, ilcm, Float
from sympy.core.singleton import S
from sympy.core.sympify import sympify
from sympy.core.compatibility import is_sequence, default_sort_key, range, \
    NotIterable

from sympy.polys import PurePoly, roots, cancel, gcd
from sympy.simplify import simplify as _simplify, signsimp, nsimplify
from sympy.utilities.iterables import flatten, numbered_symbols
from sympy.functions.elementary.miscellaneous import sqrt, Max, Min
from sympy.functions import exp, factorial
from sympy.printing import sstr
from sympy.core.compatibility import reduce, as_int, string_types
from sympy.assumptions.refine import refine
from sympy.core.decorators import call_highest_priority

from types import FunctionType


def _iszero(x):
    """Returns True if x is zero."""
    return x.is_zero


class MatrixError(Exception):
    pass


class ShapeError(ValueError, MatrixError):
    """Wrong matrix shape"""
    pass


class NonSquareMatrixError(ShapeError):
    pass


class DeferredVector(Symbol, NotIterable):
    """A vector whose components are deferred (e.g. for use with lambdify)

    Examples
    ========

    >>> from sympy import DeferredVector, lambdify
    >>> X = DeferredVector( 'X' )
    >>> X
    X
    >>> expr = (X[0] + 2, X[2] + 3)
    >>> func = lambdify( X, expr)
    >>> func( [1, 2, 3] )
    (3, 6)
    """

    def __getitem__(self, i):
        if i == -0:
            i = 0
        if i < 0:
            raise IndexError('DeferredVector index out of range')
        component_name = '%s[%d]' % (self.name, i)
        return Symbol(component_name)

    def __str__(self):
        return sstr(self)

    def __repr__(self):
        return "DeferredVector('%s')" % (self.name)


class MatrixRequired(object):
    """All subclasses of matrix objects must implement the
    required matrix properties listed here."""
    rows = None
    cols = None
    shape = None
    _simplify = None

    @classmethod
    def _new(cls, *args, **kwargs):
        """`_new` must, at minimum, be callable as
        `_new(rows, cols, mat) where mat is a flat list of the
        elements of the matrix."""
        raise NotImplementedError("Subclasses must implement this.")

    def __eq__(self, other):
        raise NotImplementedError("Subclasses must impliment this.")

    def __getitem__(self, key):
        """Implementations of __getitem__ should accept ints, in which
        case the matrix is indexed as a flat list, tuples (i,j) in which
        case the (i,j) entry is returned, slices, or mixed tuples (a,b)
        where a and b are any combintion of slices and integers."""
        raise NotImplementedError("Subclasses must implement this.")

    def __len__(self):
        """The total number of entries in the matrix."""
        raise NotImplementedError("Subclasses must implement this.")


class MatrixShaping(MatrixRequired):
    """Provides basic matrix shaping and extracting of submatrices"""

    def _eval_col_insert(self, pos, other):
        cols = self.cols

        def entry(i, j):
            if j < pos:
                return self[i, j]
            elif pos <= j < pos + other.cols:
                return other[i, j - pos]
            return self[i, j - pos - other.cols]

        return self._new(self.rows, self.cols + other.cols,
                         lambda i, j: entry(i, j))

    def _eval_col_join(self, other):
        rows = self.rows

        def entry(i, j):
            if i < rows:
                return self[i, j]
            return other[i - rows, j]

        return classof(self, other)._new(self.rows + other.rows, self.cols,
                                         lambda i, j: entry(i, j))

    def _eval_extract(self, rowsList, colsList):
        mat = list(self)
        cols = self.cols
        indices = (i * cols + j for i in rowsList for j in colsList)
        return self._new(len(rowsList), len(colsList),
                         list(mat[i] for i in indices))

    def _eval_get_diag_blocks(self):
        sub_blocks = []

        def recurse_sub_blocks(M):
            i = 1
            while i <= M.shape[0]:
                if i == 1:
                    to_the_right = M[0, i:]
                    to_the_bottom = M[i:, 0]
                else:
                    to_the_right = M[:i, i:]
                    to_the_bottom = M[i:, :i]
                if any(to_the_right) or any(to_the_bottom):
                    i += 1
                    continue
                else:
                    sub_blocks.append(M[:i, :i])
                    if M.shape == M[:i, :i].shape:
                        return
                    else:
                        recurse_sub_blocks(M[i:, i:])
                        return

        recurse_sub_blocks(self)
        return sub_blocks

    def _eval_row_insert(self, pos, other):
        entries = list(self)
        insert_pos = pos * self.cols
        entries[insert_pos:insert_pos] = list(other)
        return self._new(self.rows + other.rows, self.cols, entries)

    def _eval_row_join(self, other):
        cols = self.cols

        def entry(i, j):
            if j < cols:
                return self[i, j]
            return other[i, j - cols]

        return classof(self, other)._new(self.rows, self.cols + other.cols,
                                         lambda i, j: entry(i, j))

    def _eval_tolist(self):
        return [list(self[i,:]) for i in range(self.rows)]

    def _eval_vec(self):
        rows = self.rows

        def entry(n, _):
            # we want to read off the columns first
            j = n // rows
            i = n - j * rows
            return self[i, j]

        return self._new(len(self), 1, entry)

    def col_insert(self, pos, other):
        """Insert one or more columns at the given column position.

        Examples
        ========

        >>> from sympy import zeros, ones
        >>> M = zeros(3)
        >>> V = ones(3, 1)
        >>> M.col_insert(1, V)
        Matrix([
        [0, 1, 0, 0],
        [0, 1, 0, 0],
        [0, 1, 0, 0]])

        See Also
        ========

        col
        row_insert
        """
        # Allows you to build a matrix even if it is null matrix
        if not self:
            return type(self)(other)

        if pos < 0:
            pos = self.cols + pos
        if pos < 0:
            pos = 0
        elif pos > self.cols:
            pos = self.cols

        if self.rows != other.rows:
            raise ShapeError(
                "self and other must have the same number of rows.")

        return self._eval_col_insert(pos, other)

    def col_join(self, other):
        """Concatenates two matrices along self's last and other's first row

        Examples
        ========

        >>> from sympy import zeros, ones
        >>> M = zeros(3)
        >>> V = ones(1, 3)
        >>> M.col_join(V)
        Matrix([
        [0, 0, 0],
        [0, 0, 0],
        [0, 0, 0],
        [1, 1, 1]])

        See Also
        ========

        col
        row_join
        """
        from sympy.matrices import MutableMatrix
        # Allows you to build a matrix even if it is null matrix
        if not self:
            return type(self)(other)

        if self.cols != other.cols:
            raise ShapeError(
                "`self` and `other` must have the same number of columns.")
        return self._eval_col_join(other)

    def col(self, j):
        """Elementary column selector.

        Examples
        ========

        >>> from sympy import eye
        >>> eye(2).col(0)
        Matrix([
        [1],
        [0]])

        See Also
        ========

        row
        col_op
        col_swap
        col_del
        col_join
        col_insert
        """
        return self[:, j]

    def extract(self, rowsList, colsList):
        """Return a submatrix by specifying a list of rows and columns.
        Negative indices can be given. All indices must be in the range
        -n <= i < n where n is the number of rows or columns.

        Examples
        ========

        >>> from sympy import Matrix
        >>> m = Matrix(4, 3, range(12))
        >>> m
        Matrix([
        [0,  1,  2],
        [3,  4,  5],
        [6,  7,  8],
        [9, 10, 11]])
        >>> m.extract([0, 1, 3], [0, 1])
        Matrix([
        [0,  1],
        [3,  4],
        [9, 10]])

        Rows or columns can be repeated:

        >>> m.extract([0, 0, 1], [-1])
        Matrix([
        [2],
        [2],
        [5]])

        Every other row can be taken by using range to provide the indices:

        >>> m.extract(range(0, m.rows, 2), [-1])
        Matrix([
        [2],
        [8]])

        RowsList or colsList can also be a list of booleans, in which case
        the rows or columns corresponding to the True values will be selected:

        >>> m.extract([0, 1, 2, 3], [True, False, True])
        Matrix([
        [0,  2],
        [3,  5],
        [6,  8],
        [9, 11]])
        """

        if not is_sequence(rowsList) or not is_sequence(colsList):
            raise TypeError("rowsList and colsList must be iterable")
        # ensure rowsList and colsList are lists of integers
        if rowsList and all(isinstance(i, bool) for i in rowsList):
            rowsList = [index for index, item in enumerate(rowsList) if item]
        if colsList and all(isinstance(i, bool) for i in colsList):
            colsList = [index for index, item in enumerate(colsList) if item]

        # ensure everything is in range
        rowsList = [a2idx(k, self.rows) for k in rowsList]
        colsList = [a2idx(k, self.cols) for k in colsList]

        return self._eval_extract(rowsList, colsList)

    def get_diag_blocks(self):
        """Obtains the square sub-matrices on the main diagonal of a square matrix.

        Useful for inverting symbolic matrices or solving systems of
        linear equations which may be decoupled by having a block diagonal
        structure.

        Examples
        ========

        >>> from sympy import Matrix
        >>> from sympy.abc import x, y, z
        >>> A = Matrix([[1, 3, 0, 0], [y, z*z, 0, 0], [0, 0, x, 0], [0, 0, 0, 0]])
        >>> a1, a2, a3 = A.get_diag_blocks()
        >>> a1
        Matrix([
        [1,    3],
        [y, z**2]])
        >>> a2
        Matrix([[x]])
        >>> a3
        Matrix([[0]])

        """
        return self._eval_get_diag_blocks()

    def reshape(self, rows, cols):
        """Reshape the matrix. Total number of elements must remain the same.

        Examples
        ========

        >>> from sympy import Matrix
        >>> m = Matrix(2, 3, lambda i, j: 1)
        >>> m
        Matrix([
        [1, 1, 1],
        [1, 1, 1]])
        >>> m.reshape(1, 6)
        Matrix([[1, 1, 1, 1, 1, 1]])
        >>> m.reshape(3, 2)
        Matrix([
        [1, 1],
        [1, 1],
        [1, 1]])

        """
        if self.rows * self.cols != rows * cols:
            raise ValueError("Invalid reshape parameters %d %d" % (rows, cols))
        return self._new(rows, cols, lambda i, j: self[i * cols + j])

    def row_insert(self, pos, other):
        """Insert one or more rows at the given row position.

        Examples
        ========

        >>> from sympy import zeros, ones
        >>> M = zeros(3)
        >>> V = ones(1, 3)
        >>> M.row_insert(1, V)
        Matrix([
        [0, 0, 0],
        [1, 1, 1],
        [0, 0, 0],
        [0, 0, 0]])

        See Also
        ========

        row
        col_insert
        """
        from sympy.matrices import MutableMatrix
        # Allows you to build a matrix even if it is null matrix
        if not self:
            return self._new(other)

        if pos < 0:
            pos = self.rows + pos
        if pos < 0:
            pos = 0
        elif pos > self.rows:
            pos = self.rows

        if self.cols != other.cols:
            raise ShapeError(
                "`self` and `other` must have the same number of columns.")

        return self._eval_row_insert(pos, other)

    def row_join(self, other):
        """Concatenates two matrices along self's last and rhs's first column

        Examples
        ========

        >>> from sympy import zeros, ones
        >>> M = zeros(3)
        >>> V = ones(3, 1)
        >>> M.row_join(V)
        Matrix([
        [0, 0, 0, 1],
        [0, 0, 0, 1],
        [0, 0, 0, 1]])

        See Also
        ========

        row
        col_join
        """
        # Allows you to build a matrix even if it is null matrix
        if not self:
            return self._new(other)

        if self.rows != other.rows:
            raise ShapeError(
                "`self` and `rhs` must have the same number of rows.")
        return self._eval_row_join(other)

    def row(self, i):
        """Elementary row selector.

        Examples
        ========

        >>> from sympy import eye
        >>> eye(2).row(0)
        Matrix([[1, 0]])

        See Also
        ========

        col
        row_op
        row_swap
        row_del
        row_join
        row_insert
        """
        return self[i, :]

    @property
    def shape(self):
        """The shape (dimensions) of the matrix as the 2-tuple (rows, cols).

        Examples
        ========

        >>> from sympy.matrices import zeros
        >>> M = zeros(2, 3)
        >>> M.shape
        (2, 3)
        >>> M.rows
        2
        >>> M.cols
        3
        """
        return (self.rows, self.cols)

    def tolist(self):
        """Return the Matrix as a nested Python list.

        Examples
        ========

        >>> from sympy import Matrix, ones
        >>> m = Matrix(3, 3, range(9))
        >>> m
        Matrix([
        [0, 1, 2],
        [3, 4, 5],
        [6, 7, 8]])
        >>> m.tolist()
        [[0, 1, 2], [3, 4, 5], [6, 7, 8]]
        >>> ones(3, 0).tolist()
        [[], [], []]

        When there are no rows then it will not be possible to tell how
        many columns were in the original matrix:

        >>> ones(0, 3).tolist()
        []

        """
        if not self.rows:
            return []
        if not self.cols:
            return [[] for i in range(self.rows)]
        return self._eval_tolist()

    def vec(self):
        """Return the Matrix converted into a one column matrix by stacking columns

        Examples
        ========

        >>> from sympy import Matrix
        >>> m=Matrix([[1, 3], [2, 4]])
        >>> m
        Matrix([
        [1, 3],
        [2, 4]])
        >>> m.vec()
        Matrix([
        [1],
        [2],
        [3],
        [4]])

        See Also
        ========

        vech
        """
        return self._eval_vec()


class MatrixProperties(MatrixRequired):
    """Provides basic properties of a matrix."""

    def _eval_atoms(self, *types):
        result = set()
        for i in self:
            result.update(i.atoms(*types))
        return result

    def _eval_free_symbols(self):
        return set().union(*(i.free_symbols for i in self))

    def _eval_has(self, *patterns):
        return any(a.has(*patterns) for a in self)

    def _eval_is_anti_symmetric(self, simpfunc):
        if not all(simpfunc(self[i, j] + self[j, i]).is_zero for i in range(self.rows) for j in range(self.cols)):
            return False
        return True

    def _eval_is_diagonal(self):
        for i in range(self.rows):
            for j in range(self.cols):
                if i != j and self[i, j]:
                    return False
        return True

    def _eval_is_hermetian(self, simpfunc):
        mat = self._new(self.rows, self.cols, lambda i, j: simpfunc(self[i, j] - self[j, i].conjugate()))
        return mat.is_zero

    def _eval_is_Identity(self):
        def dirac(i, j):
            if i == j:
                return 1
            return 0

        return all(self[i, j] == dirac(i, j) for i in range(self.rows) for j in
                   range(self.cols))

    def _eval_is_lower_hessenberg(self):
        return all(self[i, j].is_zero
                   for i in range(self.rows)
                   for j in range(i + 2, self.cols))

    def _eval_is_lower(self):
        return all(self[i, j].is_zero
                   for i in range(self.rows)
                   for j in range(i + 1, self.cols))

    def _eval_is_symbolic(self):
        return self.has(Symbol)

    def _eval_is_symmetric(self, simpfunc):
        mat = self._new(self.rows, self.cols, lambda i, j: simpfunc(self[i, j] - self[j, i]))
        return mat.is_zero

    def _eval_is_zero(self):
        if any(i.is_zero == False for i in self):
            return False
        if any(i.is_zero == None for i in self):
            return None
        return True

    def _eval_is_upper_hessenberg(self):
        return all(self[i, j].is_zero
                   for i in range(2, self.rows)
                   for j in range(i - 1))

    def _eval_values(self):
        return [i for i in self if not i.is_zero]

    def atoms(self, *types):
        """Returns the atoms that form the current object.

        Examples
        ========

        >>> from sympy.abc import x, y
        >>> from sympy.matrices import Matrix
        >>> Matrix([[x]])
        Matrix([[x]])
        >>> _.atoms()
        {x}
        """

        types = tuple(t if isinstance(t, type) else type(t) for t in types)
        if not types:
            types = (Atom,)
        return self._eval_atoms(*types)

    @property
    def free_symbols(self):
        """Returns the free symbols within the matrix.

        Examples
        ========

        >>> from sympy.abc import x
        >>> from sympy.matrices import Matrix
        >>> Matrix([[x], [1]]).free_symbols
        {x}
        """
        return self._eval_free_symbols()

    def has(self, *patterns):
        """Test whether any subexpression matches any of the patterns.

        Examples
        ========

        >>> from sympy import Matrix, SparseMatrix, Float
        >>> from sympy.abc import x, y
        >>> A = Matrix(((1, x), (0.2, 3)))
        >>> B = SparseMatrix(((1, x), (0.2, 3)))
        >>> A.has(x)
        True
        >>> A.has(y)
        False
        >>> A.has(Float)
        True
        >>> B.has(x)
        True
        >>> B.has(y)
        False
        >>> B.has(Float)
        True
        """
        return self._eval_has(*patterns)

    def is_anti_symmetric(self, simplify=True):
        """Check if matrix M is an antisymmetric matrix,
        that is, M is a square matrix with all M[i, j] == -M[j, i].

        When ``simplify=True`` (default), the sum M[i, j] + M[j, i] is
        simplified before testing to see if it is zero. By default,
        the SymPy simplify function is used. To use a custom function
        set simplify to a function that accepts a single argument which
        returns a simplified expression. To skip simplification, set
        simplify to False but note that although this will be faster,
        it may induce false negatives.

        Examples
        ========

        >>> from sympy import Matrix, symbols
        >>> m = Matrix(2, 2, [0, 1, -1, 0])
        >>> m
        Matrix([
        [ 0, 1],
        [-1, 0]])
        >>> m.is_anti_symmetric()
        True
        >>> x, y = symbols('x y')
        >>> m = Matrix(2, 3, [0, 0, x, -y, 0, 0])
        >>> m
        Matrix([
        [ 0, 0, x],
        [-y, 0, 0]])
        >>> m.is_anti_symmetric()
        False

        >>> from sympy.abc import x, y
        >>> m = Matrix(3, 3, [0, x**2 + 2*x + 1, y,
        ...                   -(x + 1)**2 , 0, x*y,
        ...                   -y, -x*y, 0])

        Simplification of matrix elements is done by default so even
        though two elements which should be equal and opposite wouldn't
        pass an equality test, the matrix is still reported as
        anti-symmetric:

        >>> m[0, 1] == -m[1, 0]
        False
        >>> m.is_anti_symmetric()
        True

        If 'simplify=False' is used for the case when a Matrix is already
        simplified, this will speed things up. Here, we see that without
        simplification the matrix does not appear anti-symmetric:

        >>> m.is_anti_symmetric(simplify=False)
        False

        But if the matrix were already expanded, then it would appear
        anti-symmetric and simplification in the is_anti_symmetric routine
        is not needed:

        >>> m = m.expand()
        >>> m.is_anti_symmetric(simplify=False)
        True
        """
        # accept custom simplification
        simpfunc = simplify
        if not isinstance(simplify, FunctionType):
            simpfunc = _simplify if simplify else lambda x: x

        if not self.is_square:
            return False
        return self._eval_is_anti_symmetric(simpfunc)

    def is_diagonal(self):
        """Check if matrix is diagonal,
        that is matrix in which the entries outside the main diagonal are all zero.

        Examples
        ========

        >>> from sympy import Matrix, diag
        >>> m = Matrix(2, 2, [1, 0, 0, 2])
        >>> m
        Matrix([
        [1, 0],
        [0, 2]])
        >>> m.is_diagonal()
        True

        >>> m = Matrix(2, 2, [1, 1, 0, 2])
        >>> m
        Matrix([
        [1, 1],
        [0, 2]])
        >>> m.is_diagonal()
        False

        >>> m = diag(1, 2, 3)
        >>> m
        Matrix([
        [1, 0, 0],
        [0, 2, 0],
        [0, 0, 3]])
        >>> m.is_diagonal()
        True

        See Also
        ========

        is_lower
        is_upper
        is_diagonalizable
        diagonalize
        """
        return self._eval_is_diagonal()

    @property
    def is_hermitian(self, simplify=True):
        """Checks if the matrix is Hermitian.

        In a Hermitian matrix element i,j is the complex conjugate of
        element j,i.

        Examples
        ========

        >>> from sympy.matrices import Matrix
        >>> from sympy import I
        >>> from sympy.abc import x
        >>> a = Matrix([[1, I], [-I, 1]])
        >>> a
        Matrix([
        [ 1, I],
        [-I, 1]])
        >>> a.is_hermitian
        True
        >>> a[0, 0] = 2*I
        >>> a.is_hermitian
        False
        >>> a[0, 0] = x
        >>> a.is_hermitian
        >>> a[0, 1] = a[1, 0]*I
        >>> a.is_hermitian
        False
        """
        if not self.is_square:
            return False

        simpfunc = simplify
        if not isinstance(simplify, FunctionType):
            simpfunc = _simplify if simplify else lambda x: x

        return self._eval_is_hermetian(simpfunc)

    @property
    def is_Identity(self):
        if not self.is_square:
            return False
        return self._eval_is_Identity()

    @property
    def is_lower_hessenberg(self):
        r"""Checks if the matrix is in the lower-Hessenberg form.

        The lower hessenberg matrix has zero entries
        above the first superdiagonal.

        Examples
        ========

        >>> from sympy.matrices import Matrix
        >>> a = Matrix([[1, 2, 0, 0], [5, 2, 3, 0], [3, 4, 3, 7], [5, 6, 1, 1]])
        >>> a
        Matrix([
        [1, 2, 0, 0],
        [5, 2, 3, 0],
        [3, 4, 3, 7],
        [5, 6, 1, 1]])
        >>> a.is_lower_hessenberg
        True

        See Also
        ========

        is_upper_hessenberg
        is_lower
        """
        return self._eval_is_lower_hessenberg()

    @property
    def is_lower(self):
        """Check if matrix is a lower triangular matrix. True can be returned
        even if the matrix is not square.

        Examples
        ========

        >>> from sympy import Matrix
        >>> m = Matrix(2, 2, [1, 0, 0, 1])
        >>> m
        Matrix([
        [1, 0],
        [0, 1]])
        >>> m.is_lower
        True

        >>> m = Matrix(4, 3, [0, 0, 0, 2, 0, 0, 1, 4 , 0, 6, 6, 5])
        >>> m
        Matrix([
        [0, 0, 0],
        [2, 0, 0],
        [1, 4, 0],
        [6, 6, 5]])
        >>> m.is_lower
        True

        >>> from sympy.abc import x, y
        >>> m = Matrix(2, 2, [x**2 + y, y**2 + x, 0, x + y])
        >>> m
        Matrix([
        [x**2 + y, x + y**2],
        [       0,    x + y]])
        >>> m.is_lower
        False

        See Also
        ========

        is_upper
        is_diagonal
        is_lower_hessenberg
        """
        return self._eval_is_lower()

    @property
    def is_square(self):
        """Checks if a matrix is square.

        A matrix is square if the number of rows equals the number of columns.
        The empty matrix is square by definition, since the number of rows and
        the number of columns are both zero.

        Examples
        ========

        >>> from sympy import Matrix
        >>> a = Matrix([[1, 2, 3], [4, 5, 6]])
        >>> b = Matrix([[1, 2, 3], [4, 5, 6], [7, 8, 9]])
        >>> c = Matrix([])
        >>> a.is_square
        False
        >>> b.is_square
        True
        >>> c.is_square
        True
        """
        return self.rows == self.cols

    def is_symbolic(self):
        """Checks if any elements contain Symbols.

        Examples
        ========

        >>> from sympy.matrices import Matrix
        >>> from sympy.abc import x, y
        >>> M = Matrix([[x, y], [1, 0]])
        >>> M.is_symbolic()
        True

        """
        return self._eval_is_symbolic()

    def is_symmetric(self, simplify=True):
        """Check if matrix is symmetric matrix,
        that is square matrix and is equal to its transpose.

        By default, simplifications occur before testing symmetry.
        They can be skipped using 'simplify=False'; while speeding things a bit,
        this may however induce false negatives.

        Examples
        ========

        >>> from sympy import Matrix
        >>> m = Matrix(2, 2, [0, 1, 1, 2])
        >>> m
        Matrix([
        [0, 1],
        [1, 2]])
        >>> m.is_symmetric()
        True

        >>> m = Matrix(2, 2, [0, 1, 2, 0])
        >>> m
        Matrix([
        [0, 1],
        [2, 0]])
        >>> m.is_symmetric()
        False

        >>> m = Matrix(2, 3, [0, 0, 0, 0, 0, 0])
        >>> m
        Matrix([
        [0, 0, 0],
        [0, 0, 0]])
        >>> m.is_symmetric()
        False

        >>> from sympy.abc import x, y
        >>> m = Matrix(3, 3, [1, x**2 + 2*x + 1, y, (x + 1)**2 , 2, 0, y, 0, 3])
        >>> m
        Matrix([
        [         1, x**2 + 2*x + 1, y],
        [(x + 1)**2,              2, 0],
        [         y,              0, 3]])
        >>> m.is_symmetric()
        True

        If the matrix is already simplified, you may speed-up is_symmetric()
        test by using 'simplify=False'.

        >>> bool(m.is_symmetric(simplify=False))
        False
        >>> m1 = m.expand()
        >>> m1.is_symmetric(simplify=False)
        True
        """
        simpfunc = simplify
        if not isinstance(simplify, FunctionType):
            simpfunc = _simplify if simplify else lambda x: x

        if not self.is_square:
            return False

        return self._eval_is_symmetric(simpfunc)

    @property
    def is_upper_hessenberg(self):
        """Checks if the matrix is the upper-Hessenberg form.

        The upper hessenberg matrix has zero entries
        below the first subdiagonal.

        Examples
        ========

        >>> from sympy.matrices import Matrix
        >>> a = Matrix([[1, 4, 2, 3], [3, 4, 1, 7], [0, 2, 3, 4], [0, 0, 1, 3]])
        >>> a
        Matrix([
        [1, 4, 2, 3],
        [3, 4, 1, 7],
        [0, 2, 3, 4],
        [0, 0, 1, 3]])
        >>> a.is_upper_hessenberg
        True

        See Also
        ========

        is_lower_hessenberg
        is_upper
        """
        return self._eval_is_upper_hessenberg()

    @property
    def is_upper(self):
        """Check if matrix is an upper triangular matrix. True can be returned
        even if the matrix is not square.

        Examples
        ========

        >>> from sympy import Matrix
        >>> m = Matrix(2, 2, [1, 0, 0, 1])
        >>> m
        Matrix([
        [1, 0],
        [0, 1]])
        >>> m.is_upper
        True

        >>> m = Matrix(4, 3, [5, 1, 9, 0, 4 , 6, 0, 0, 5, 0, 0, 0])
        >>> m
        Matrix([
        [5, 1, 9],
        [0, 4, 6],
        [0, 0, 5],
        [0, 0, 0]])
        >>> m.is_upper
        True

        >>> m = Matrix(2, 3, [4, 2, 5, 6, 1, 1])
        >>> m
        Matrix([
        [4, 2, 5],
        [6, 1, 1]])
        >>> m.is_upper
        False

        See Also
        ========

        is_lower
        is_diagonal
        is_upper_hessenberg
        """
        return all(self[i, j].is_zero
                   for i in range(1, self.rows)
                   for j in range(i))

    @property
    def is_zero(self):
        """Checks if a matrix is a zero matrix.

        A matrix is zero if every element is zero.  A matrix need not be square
        to be considered zero.  The empty matrix is zero by the principle of
        vacuous truth.  For a matrix that may or may not be zero (e.g.
        contains a symbol), this will be None

        Examples
        ========

        >>> from sympy import Matrix, zeros
        >>> from sympy.abc import x
        >>> a = Matrix([[0, 0], [0, 0]])
        >>> b = zeros(3, 4)
        >>> c = Matrix([[0, 1], [0, 0]])
        >>> d = Matrix([])
        >>> e = Matrix([[x, 0], [0, 0]])
        >>> a.is_zero
        True
        >>> b.is_zero
        True
        >>> c.is_zero
        False
        >>> d.is_zero
        True
        >>> e.is_zero
        """
        return self._eval_is_zero()

    def values(self):
        """Return non-zero values of self."""
        return self._eval_values()


class MatrixOperations(MatrixRequired):
    """Provides basic matrix shape and elementwise
    operations.  Should not be instantiated directly."""

    def _eval_adjoint(self):
        return self.transpose().conjugate()

    def _eval_conjugate(self):
        return self.applyfunc(lambda x: x.conjugate())

    def _eval_trace(self):
        return sum(self[i, i] for i in range(self.rows))

    def _eval_transpose(self):
        return self._new(self.cols, self.rows, lambda i, j: self[j, i])

    def adjoint(self):
        """Conjugate transpose or Hermitian conjugation."""
        return self._eval_adjoint()

    def applyfunc(self, f):
        """Apply a function to each element of the matrix.

        Examples
        ========

        >>> from sympy import Matrix
        >>> m = Matrix(2, 2, lambda i, j: i*2+j)
        >>> m
        Matrix([
        [0, 1],
        [2, 3]])
        >>> m.applyfunc(lambda i: 2*i)
        Matrix([
        [0, 2],
        [4, 6]])

        """
        if not callable(f):
            raise TypeError("`f` must be callable.")

        out = self._new(self.rows, self.cols, [f(x) for x in self])
        return out

    def conjugate(self):
        """Return the by-element conjugation.

        Examples
        ========

        >>> from sympy.matrices import SparseMatrix
        >>> from sympy import I
        >>> a = SparseMatrix(((1, 2 + I), (3, 4), (I, -I)))
        >>> a
        Matrix([
        [1, 2 + I],
        [3,     4],
        [I,    -I]])
        >>> a.C
        Matrix([
        [ 1, 2 - I],
        [ 3,     4],
        [-I,     I]])

        See Also
        ========

        transpose: Matrix transposition
        H: Hermite conjugation
        D: Dirac conjugation
        """
        return self._eval_conjugate()

    def doit(self, **kwargs):
        return self.applyfunc(lambda x: x.doit())

    def evalf(self, prec=None, **options):
        """Apply evalf() to each element of self."""
        return self.applyfunc(lambda i: i.evalf(prec, **options))

    def expand(self, deep=True, modulus=None, power_base=True, power_exp=True,
               mul=True, log=True, multinomial=True, basic=True, **hints):
        """Apply core.function.expand to each entry of the matrix.

        Examples
        ========

        >>> from sympy.abc import x
        >>> from sympy.matrices import Matrix
        >>> Matrix(1, 1, [x*(x+1)])
        Matrix([[x*(x + 1)]])
        >>> _.expand()
        Matrix([[x**2 + x]])

        """
        return self.applyfunc(lambda x: x.expand(
            deep, modulus, power_base, power_exp, mul, log, multinomial, basic,
            **hints))

    @property
    def H(self):
        """Return Hermite conjugate.

        Examples
        ========

        >>> from sympy import Matrix, I
        >>> m = Matrix((0, 1 + I, 2, 3))
        >>> m
        Matrix([
        [    0],
        [1 + I],
        [    2],
        [    3]])
        >>> m.H
        Matrix([[0, 1 - I, 2, 3]])

        See Also
        ========

        conjugate: By-element conjugation
        D: Dirac conjugation
        """
        return self.T.C

    def refine(self, assumptions=True):
        """Apply refine to each element of the matrix.

        Examples
        ========

        >>> from sympy import Symbol, Matrix, Abs, sqrt, Q
        >>> x = Symbol('x')
        >>> Matrix([[Abs(x)**2, sqrt(x**2)],[sqrt(x**2), Abs(x)**2]])
        Matrix([
        [ Abs(x)**2, sqrt(x**2)],
        [sqrt(x**2),  Abs(x)**2]])
        >>> _.refine(Q.real(x))
        Matrix([
        [  x**2, Abs(x)],
        [Abs(x),   x**2]])

        """
        return self.applyfunc(lambda x: refine(x, assumptions))

    def replace(self, F, G, map=False):
        """Replaces Function F in Matrix entries with Function G.

        Examples
        ========

        >>> from sympy import symbols, Function, Matrix
        >>> F, G = symbols('F, G', cls=Function)
        >>> M = Matrix(2, 2, lambda i, j: F(i+j)) ; M
        Matrix([
        [F(0), F(1)],
        [F(1), F(2)]])
        >>> N = M.replace(F,G)
        >>> N
        Matrix([
        [G(0), G(1)],
        [G(1), G(2)]])
        """
        return self.applyfunc(lambda x: x.replace(F, G, map))

    def simplify(self, ratio=1.7, measure=count_ops):
        """Apply simplify to each element of the matrix.

        Examples
        ========

        >>> from sympy.abc import x, y
        >>> from sympy import sin, cos
        >>> from sympy.matrices import SparseMatrix
        >>> SparseMatrix(1, 1, [x*sin(y)**2 + x*cos(y)**2])
        Matrix([[x*sin(y)**2 + x*cos(y)**2]])
        >>> _.simplify()
        Matrix([[x]])
        """
        return self.applyfunc(lambda x: x.simplify(ratio, measure))

    def subs(self, *args, **kwargs):  # should mirror core.basic.subs
        """Return a new matrix with subs applied to each entry.

        Examples
        ========

        >>> from sympy.abc import x, y
        >>> from sympy.matrices import SparseMatrix, Matrix
        >>> SparseMatrix(1, 1, [x])
        Matrix([[x]])
        >>> _.subs(x, y)
        Matrix([[y]])
        >>> Matrix(_).subs(y, x)
        Matrix([[x]])
        """
        return self.applyfunc(lambda x: x.subs(*args, **kwargs))

    def trace(self):
        """
        Returns the trace of a square matrix i.e. the sum of the
        diagonal elements.

        Examples
        ========

        >>> from sympy import Matrix
        >>> A = Matrix(2, 2, [1, 2, 3, 4])
        >>> A.trace()
        5

        """
        if not self.rows == self.cols:
            raise NonSquareMatrixError()
        return self._eval_trace()

    def transpose(self):
        """
        Returns the transpose of the matrix.

        Examples
        ========

        >>> from sympy import Matrix
        >>> A = Matrix(2, 2, [1, 2, 3, 4])
        >>> A.transpose()
        Matrix([
        [1, 3],
        [2, 4]])

        >>> from sympy import Matrix, I
        >>> m=Matrix(((1, 2+I), (3, 4)))
        >>> m
        Matrix([
        [1, 2 + I],
        [3,     4]])
        >>> m.transpose()
        Matrix([
        [    1, 3],
        [2 + I, 4]])
        >>> m.T == m.transpose()
        True

        See Also
        ========

        conjugate: By-element conjugation

        """
        return self._eval_transpose()

    T = property(transpose, None, None, "Matrix transposition.")

    C = property(conjugate, None, None, "By-element conjugation.")

    n = evalf

    def xreplace(self, rule):  # should mirror core.basic.xreplace
        """Return a new matrix with xreplace applied to each entry.

        Examples
        ========

        >>> from sympy.abc import x, y
        >>> from sympy.matrices import SparseMatrix, Matrix
        >>> SparseMatrix(1, 1, [x])
        Matrix([[x]])
        >>> _.xreplace({x: y})
        Matrix([[y]])
        >>> Matrix(_).xreplace({y: x})
        Matrix([[x]])
        """
        return self.applyfunc(lambda x: x.xreplace(rule))

    _eval_simplify = simplify


class MatrixBase(MatrixOperations, MatrixProperties, MatrixShaping):
    # Added just for numpy compatibility
    __array_priority__ = 11

    is_Matrix = True
    is_Identity = None
    _class_priority = 3
    _sympify = staticmethod(sympify)

    __hash__ = None  # Mutable

    def __add__(self, other):
        """Return self + other, raising ShapeError if shapes don't match."""
        if getattr(other, 'is_Matrix', False):
            A = self
            B = other
            if A.shape != B.shape:
                raise ShapeError("Matrix size mismatch: %s + %s" % (
                    A.shape, B.shape))
            alst = A.tolist()
            blst = B.tolist()
            ret = [S.Zero] * A.rows
            for i in range(A.shape[0]):
                ret[i] = [j + k for j, k in zip(alst[i], blst[i])]
            rv = classof(A, B)._new(ret)
            if 0 in A.shape:
                rv = rv.reshape(*A.shape)
            return rv
        raise TypeError('cannot add matrix and %s' % type(other))

    def __array__(self):
        from .dense import matrix2numpy
        return matrix2numpy(self)

    def __div__(self, other):
        return self * (S.One / other)

    def __getattr__(self, attr):
        if attr in ('diff', 'integrate', 'limit'):
            def doit(*args):
                item_doit = lambda item: getattr(item, attr)(*args)
                return self.applyfunc(item_doit)

            return doit
        else:
            raise AttributeError(
                "%s has no attribute %s." % (self.__class__.__name__, attr))

    def __len__(self):
        """Return the number of elements of self.

        Implemented mainly so bool(Matrix()) == False.
        """
        return self.rows * self.cols

    def __mathml__(self):
        mml = ""
        for i in range(self.rows):
            mml += "<matrixrow>"
            for j in range(self.cols):
                mml += self[i, j].__mathml__()
            mml += "</matrixrow>"
        return "<matrix>" + mml + "</matrix>"

    def __mul__(self, other):
        """Return self*other where other is either a scalar or a matrix
        of compatible dimensions.

        Examples
        ========

        >>> from sympy.matrices import Matrix
        >>> A = Matrix([[1, 2, 3], [4, 5, 6]])
        >>> 2*A == A*2 == Matrix([[2, 4, 6], [8, 10, 12]])
        True
        >>> B = Matrix([[1, 2, 3], [4, 5, 6], [7, 8, 9]])
        >>> A*B
        Matrix([
        [30, 36, 42],
        [66, 81, 96]])
        >>> B*A
        Traceback (most recent call last):
        ...
        ShapeError: Matrices size mismatch.
        >>>

        See Also
        ========

        matrix_multiply_elementwise
        """
        if getattr(other, 'is_Matrix', False):
            A = self
            B = other
            if A.cols != B.rows:
                raise ShapeError("Matrix size mismatch: %s * %s." % (
                    A.shape, B.shape))
            if A.cols == 0:
                return classof(A, B)._new(A.rows, B.cols, lambda i, j: 0)
            try:
                blst = B.T.tolist()
            except AttributeError:
                # If B is a MatrixSymbol, B.T.tolist does not exist
                return NotImplemented
            alst = A.tolist()
            return classof(A, B)._new(A.rows, B.cols, lambda i, j:
            reduce(lambda k, l: k + l,
                   [a_ik * b_kj for a_ik, b_kj in zip(alst[i], blst[j])]))
        else:
            return self._new(self.rows, self.cols,
                             [i * other for i in self._mat])

    def __neg__(self):
        return -1 * self

    def _matrix_pow_by_jordan_blocks(self, num):
        from sympy.matrices import diag, MutableMatrix
        from sympy import binomial

        def jordan_cell_power(jc, n):
            N = jc.shape[0]
            l = jc[0, 0]
            for i in range(N):
                for j in range(N-i):
                    bn = binomial(n, i)
                    if isinstance(bn, binomial):
                        bn = bn._eval_expand_func()
                    jc[j, i+j] = l**(n-i)*bn

        P, jordan_cells = self.jordan_cells()
        # Make sure jordan_cells matrices are mutable:
        jordan_cells = [MutableMatrix(j) for j in jordan_cells]
        for j in jordan_cells:
            jordan_cell_power(j, num)
        return self._new(P*diag(*jordan_cells)*P.inv())

    def _matrix_pow_by_recursion(self, num):
        from sympy.matrices import eye
        n = int(num)
        if n < 0:
            return self.inv()**-n   # A**-2 = (A**-1)**2
        a = eye(self.cols)
        s = self
        while n:
            if n % 2:
                a *= s
                n -= 1
            if not n:
                break
            s *= s
            n //= 2
        return self._new(a)

    def __pow__(self, num):
        if not self.is_square:
            raise NonSquareMatrixError()
        if isinstance(num, (int, Integer)):
            if (self.rows == 1):
                return self._new([[self[0]**num]])
            # When certain conditions are met,
            # Jordan block algorithm is faster than
            # computation by recursion.
            elif self.rows == 2 and num > 100000:
                try:
                    return self._matrix_pow_by_jordan_blocks(num)
                except AttributeError:
                    return self._matrix_pow_by_recursion(num)
            return self._matrix_pow_by_recursion(num)
        elif isinstance(num, (Expr, float)):
            return self._matrix_pow_by_jordan_blocks(num)
        else:
            raise TypeError(
                "Only SymPy expressions or integers are supported as exponent for matrices")

    def __radd__(self, other):
        return self + other

    def __repr__(self):
        return sstr(self)

    def __rmul__(self, a):
        if getattr(a, 'is_Matrix', False):
            return self._new(a) * self
        return self._new(self.rows, self.cols, [a * i for i in self._mat])

    def __rsub__(self, a):
        return (-self) + a

    def __str__(self):
        if self.rows == 0 or self.cols == 0:
            return 'Matrix(%s, %s, [])' % (self.rows, self.cols)
        return "Matrix(%s)" % str(self.tolist())

    def __sub__(self, a):
        return self + (-a)

    def __truediv__(self, other):
        return self.__div__(other)

    def _diagonalize_clear_subproducts(self):
        del self._is_symbolic
        del self._is_symmetric
        del self._eigenvects

    def _format_str(self, printer=None):
        if not printer:
            from sympy.printing.str import StrPrinter
            printer = StrPrinter()
        # Handle zero dimensions:
        if self.rows == 0 or self.cols == 0:
            return 'Matrix(%s, %s, [])' % (self.rows, self.cols)
        if self.rows == 1:
            return "Matrix([%s])" % self.table(printer, rowsep=',\n')
        return "Matrix([\n%s])" % self.table(printer, rowsep=',\n')

    @classmethod
    def _handle_creation_inputs(cls, *args, **kwargs):
        """Return the number of rows, cols and flat matrix elements.

        Examples
        ========

        >>> from sympy import Matrix, I

        Matrix can be constructed as follows:

        * from a nested list of iterables

        >>> Matrix( ((1, 2+I), (3, 4)) )
        Matrix([
        [1, 2 + I],
        [3,     4]])

        * from un-nested iterable (interpreted as a column)

        >>> Matrix( [1, 2] )
        Matrix([
        [1],
        [2]])

        * from un-nested iterable with dimensions

        >>> Matrix(1, 2, [1, 2] )
        Matrix([[1, 2]])

        * from no arguments (a 0 x 0 matrix)

        >>> Matrix()
        Matrix(0, 0, [])

        * from a rule

        >>> Matrix(2, 2, lambda i, j: i/(j + 1) )
        Matrix([
        [0,   0],
        [1, 1/2]])

        """
        from sympy.matrices.sparse import SparseMatrix

        flat_list = None

        if len(args) == 1:
            # Matrix(SparseMatrix(...))
            if isinstance(args[0], SparseMatrix):
                return args[0].rows, args[0].cols, flatten(args[0].tolist())

            # Matrix(Matrix(...))
            elif isinstance(args[0], MatrixBase):
                return args[0].rows, args[0].cols, args[0]._mat

            # Matrix(MatrixSymbol('X', 2, 2))
            elif isinstance(args[0], Basic) and args[0].is_Matrix:
                return args[0].rows, args[0].cols, args[0].as_explicit()._mat

            # Matrix(numpy.ones((2, 2)))
            elif hasattr(args[0], "__array__"):
                # NumPy array or matrix or some other object that implements
                # __array__. So let's first use this method to get a
                # numpy.array() and then make a python list out of it.
                arr = args[0].__array__()
                if len(arr.shape) == 2:
                    rows, cols = arr.shape[0], arr.shape[1]
                    flat_list = [cls._sympify(i) for i in arr.ravel()]
                    return rows, cols, flat_list
                elif len(arr.shape) == 1:
                    rows, cols = arr.shape[0], 1
                    flat_list = [S.Zero] * rows
                    for i in range(len(arr)):
                        flat_list[i] = cls._sympify(arr[i])
                    return rows, cols, flat_list
                else:
                    raise NotImplementedError(
                        "SymPy supports just 1D and 2D matrices")

            # Matrix([1, 2, 3]) or Matrix([[1, 2], [3, 4]])
            elif is_sequence(args[0]) \
                    and not isinstance(args[0], DeferredVector):
                in_mat = []
                ncol = set()
                for row in args[0]:
                    if isinstance(row, MatrixBase):
                        in_mat.extend(row.tolist())
                        if row.cols or row.rows:  # only pay attention if it's not 0x0
                            ncol.add(row.cols)
                    else:
                        in_mat.append(row)
                        try:
                            ncol.add(len(row))
                        except TypeError:
                            ncol.add(1)
                if len(ncol) > 1:
                    raise ValueError("Got rows of variable lengths: %s" %
                                     sorted(list(ncol)))
                cols = ncol.pop() if ncol else 0
                rows = len(in_mat) if cols else 0
                if rows:
                    if not is_sequence(in_mat[0]):
                        cols = 1
                        flat_list = [cls._sympify(i) for i in in_mat]
                        return rows, cols, flat_list
                flat_list = []
                for j in range(rows):
                    for i in range(cols):
                        flat_list.append(cls._sympify(in_mat[j][i]))

        elif len(args) == 3:
            rows = as_int(args[0])
            cols = as_int(args[1])

            # Matrix(2, 2, lambda i, j: i+j)
            if len(args) == 3 and isinstance(args[2], collections.Callable):
                op = args[2]
                flat_list = []
                for i in range(rows):
                    flat_list.extend(
                        [cls._sympify(op(cls._sympify(i), cls._sympify(j)))
                         for j in range(cols)])

            # Matrix(2, 2, [1, 2, 3, 4])
            elif len(args) == 3 and is_sequence(args[2]):
                flat_list = args[2]
                if len(flat_list) != rows * cols:
                    raise ValueError(
                        'List length should be equal to rows*columns')
                flat_list = [cls._sympify(i) for i in flat_list]


        # Matrix()
        elif len(args) == 0:
            # Empty Matrix
            rows = cols = 0
            flat_list = []

        if flat_list is None:
            raise TypeError("Data type not understood")

        return rows, cols, flat_list

    def _jordan_block_structure(self):
        # To every eigenvalue may belong `i` blocks with size s(i)
        # and a chain of generalized eigenvectors
        # which will be determined by the following computations:
        # for every eigenvalue we will add a dictionary
        # containing, for all blocks, the blocksizes and the attached chain vectors
        # that will eventually be used to form the transformation P
        jordan_block_structures = {}
        _eigenvects = self.eigenvects()
        ev = self.eigenvals()
        if len(ev) == 0:
            raise AttributeError("could not compute the eigenvalues")
        for eigenval, multiplicity, vects in _eigenvects:
            l_jordan_chains = {}
            geometrical = len(vects)
            if geometrical == multiplicity:
                # The Jordan chains have all length 1 and consist of only one vector
                # which is the eigenvector of course
                chains = []
                for v in vects:
                    chain = [v]
                    chains.append(chain)
                l_jordan_chains[1] = chains
                jordan_block_structures[eigenval] = l_jordan_chains
            elif geometrical == 0:
                raise MatrixError(
                    "Matrix has the eigen vector with geometrical multiplicity equal zero.")
            else:
                # Up to now we know nothing about the sizes of the blocks of our Jordan matrix.
                # Note that knowledge of algebraic and geometrical multiplicity
                # will *NOT* be sufficient to determine this structure.
                # The blocksize `s` could be defined as the minimal `k` where
                # `kernel(self-lI)^k = kernel(self-lI)^(k+1)`
                # The extreme case would be that k = (multiplicity-geometrical+1)
                # but the blocks could be smaller.

                # Consider for instance the following matrix

                # [2 1 0 0]
                # [0 2 1 0]
                # [0 0 2 0]
                # [0 0 0 2]

                # which coincides with it own Jordan canonical form.
                # It has only one eigenvalue l=2 of (algebraic) multiplicity=4.
                # It has two eigenvectors, one belonging to the last row (blocksize 1)
                # and one being the last part of a jordan chain of length 3 (blocksize of the first block).

                # Note again that it is not not possible to obtain this from the algebraic and geometrical
                # multiplicity alone. This only gives us an upper limit for the dimension of one of
                # the subspaces (blocksize of according jordan block) given by
                # max=(multiplicity-geometrical+1) which is reached for our matrix
                # but not for

                # [2 1 0 0]
                # [0 2 0 0]
                # [0 0 2 1]
                # [0 0 0 2]

                # although multiplicity=4 and geometrical=2 are the same for this matrix.

                from sympy.matrices import MutableMatrix
                I = MutableMatrix.eye(self.rows)
                l = eigenval
                M = (self - l * I)

                # We will store the matrices `(self-l*I)^k` for further computations
                # for convenience only we store `Ms[0]=(sefl-lI)^0=I`
                # so the index is the same as the power for all further Ms entries
                # We also store the vectors that span these kernels (Ns[0] = [])
                # and also their dimensions `a_s`
                # this is mainly done for debugging since the number of blocks of a given size
                # can be computed from the a_s, in order to check our result which is obtained simpler
                # by counting the number of Jordan chains for `a` given `s`
                # `a_0` is `dim(Kernel(Ms[0]) = dim (Kernel(I)) = 0` since `I` is regular

                l_jordan_chains = {}
                Ms = [I]
                Ns = [[]]
                a = [0]
                smax = 0
                M_new = Ms[-1] * M
                Ns_new = M_new.nullspace()
                a_new = len(Ns_new)
                Ms.append(M_new)
                Ns.append(Ns_new)
                while a_new > a[
                    -1]:  # as long as the nullspaces increase compute further powers
                    a.append(a_new)
                    M_new = Ms[-1] * M
                    Ns_new = M_new.nullspace()
                    a_new = len(Ns_new)
                    Ms.append(M_new)
                    Ns.append(Ns_new)
                    smax += 1

                # We now have `Ms[-1]=((self-l*I)**s)=Z=0`.
                # We also know the size of the biggest Jordan block
                # associated with `l` to be `s`.
                # Now let us proceed with the computation of the associate part of the transformation matrix `P`.
                # We already know the kernel (=nullspace)  `K_l` of (self-lI) which consists of the
                # eigenvectors belonging to eigenvalue `l`.
                # The dimension of this space is the geometric multiplicity of eigenvalue `l`.
                # For every eigenvector ev out of `K_l`, there exists a subspace that is
                # spanned by the Jordan chain of ev. The dimension of this subspace is
                # represented by the length `s` of the Jordan block.
                # The chain itself is given by `{e_0,..,e_s-1}` where:
                # `e_k+1 =(self-lI)e_k (*)`
                # and
                # `e_s-1=ev`
                # So it would be possible to start with the already known `ev` and work backwards until one
                # reaches `e_0`. Unfortunately this can not be done by simply solving system (*) since its matrix
                # is singular (by definition of the eigenspaces).
                # This approach would force us a choose in every step the degree of freedom undetermined
                # by (*). This is difficult to implement with computer algebra systems and also quite inefficient.
                # We therefore reformulate the problem in terms of nullspaces.
                # To do so we start from the other end and choose `e0`'s out of
                # `E=Kernel(self-lI)^s / Kernel(self-lI)^(s-1)`
                # Note that `Kernel(self-lI)^s = Kernel(Z) = V` (the whole vector space).
                # So in the first step `s=smax` this restriction turns out to actually restrict nothing at all
                # and the only remaining condition is to choose vectors in `Kernel(self-lI)^(s-1)`.
                # Subsequently we compute `e_1=(self-lI)e_0`, `e_2=(self-lI)*e_1` and so on.
                # The subspace `E` can have a dimension larger than one.
                # That means that we have more than one Jordan block of size `s` for the eigenvalue `l`
                # and as many Jordan chains (this is the case in the second example).
                # In this case we start as many Jordan chains and have as many blocks of size `s` in the jcf.
                # We now have all the Jordan blocks of size `s` but there might be others attached to the same
                # eigenvalue that are smaller.
                # So we will do the same procedure also for `s-1` and so on until 1 (the lowest possible order
                # where the Jordan chain is of length 1 and just represented by the eigenvector).

                for s in reversed(range(1, smax + 1)):
                    S = Ms[s]
                    # We want the vectors in `Kernel((self-lI)^s)`,
                    # but without those in `Kernel(self-lI)^s-1`
                    # so we will add their adjoints as additional equations
                    # to the system formed by `S` to get the orthogonal
                    # complement.
                    # (`S` will no longer be quadratic.)

                    exclude_vectors = Ns[s - 1]
                    for k in range(0, a[s - 1]):
                        S = S.col_join((exclude_vectors[k]).adjoint())

                    # We also want to exclude the vectors
                    # in the chains for the bigger blocks
                    # that we have already computed (if there are any).
                    # (That is why we start with the biggest s).

                    # Since Jordan blocks are not orthogonal in general
                    # (in the original space), only those chain vectors
                    # that are on level s (index `s-1` in a chain)
                    # are added.

                    for chain_list in l_jordan_chains.values():
                        for chain in chain_list:
                            S = S.col_join(chain[s - 1].adjoint())

                    e0s = S.nullspace()
                    # Determine the number of chain leaders
                    # for blocks of size `s`.
                    n_e0 = len(e0s)
                    s_chains = []
                    # s_cells=[]
                    for i in range(0, n_e0):
                        chain = [e0s[i]]
                        for k in range(1, s):
                            v = M * chain[k - 1]
                            chain.append(v)

                        # We want the chain leader appear as the last of the block.
                        chain.reverse()
                        s_chains.append(chain)
                    l_jordan_chains[s] = s_chains
            jordan_block_structures[eigenval] = l_jordan_chains
        return jordan_block_structures

    def _jordan_split(self, algebraical, geometrical):
        """Return a list of integers with sum equal to 'algebraical'
        and length equal to 'geometrical'"""
        n1 = algebraical // geometrical
        res = [n1] * geometrical
        res[len(res) - 1] += algebraical % geometrical
        assert sum(res) == algebraical
        return res

    def _setitem(self, key, value):
        """Helper to set value at location given by key.

        Examples
        ========

        >>> from sympy import Matrix, I, zeros, ones
        >>> m = Matrix(((1, 2+I), (3, 4)))
        >>> m
        Matrix([
        [1, 2 + I],
        [3,     4]])
        >>> m[1, 0] = 9
        >>> m
        Matrix([
        [1, 2 + I],
        [9,     4]])
        >>> m[1, 0] = [[0, 1]]

        To replace row r you assign to position r*m where m
        is the number of columns:

        >>> M = zeros(4)
        >>> m = M.cols
        >>> M[3*m] = ones(1, m)*2; M
        Matrix([
        [0, 0, 0, 0],
        [0, 0, 0, 0],
        [0, 0, 0, 0],
        [2, 2, 2, 2]])

        And to replace column c you can assign to position c:

        >>> M[2] = ones(m, 1)*4; M
        Matrix([
        [0, 0, 4, 0],
        [0, 0, 4, 0],
        [0, 0, 4, 0],
        [2, 2, 4, 2]])
        """
        from .dense import Matrix

        is_slice = isinstance(key, slice)
        i, j = key = self.key2ij(key)
        is_mat = isinstance(value, MatrixBase)
        if type(i) is slice or type(j) is slice:
            if is_mat:
                self.copyin_matrix(key, value)
                return
            if not isinstance(value, Expr) and is_sequence(value):
                self.copyin_list(key, value)
                return
            raise ValueError('unexpected value: %s' % value)
        else:
            if (not is_mat and
                    not isinstance(value, Basic) and is_sequence(value)):
                value = Matrix(value)
                is_mat = True
            if is_mat:
                if is_slice:
                    key = (slice(*divmod(i, self.cols)),
                           slice(*divmod(j, self.cols)))
                else:
                    key = (slice(i, i + value.rows),
                           slice(j, j + value.cols))
                self.copyin_matrix(key, value)
            else:
                return i, j, self._sympify(value)
            return

    def add(self, b):
        """Return self + b """
        return self + b

    def adjugate(self, method="berkowitz"):
        """Returns the adjugate matrix.

        Adjugate matrix is the transpose of the cofactor matrix.

        http://en.wikipedia.org/wiki/Adjugate

        See Also
        ========

        cofactorMatrix
        transpose
        berkowitz
        """

        return self.cofactorMatrix(method).T

    def berkowitz_charpoly(self, x=Dummy('lambda'), simplify=_simplify):
        """Computes characteristic polynomial minors using Berkowitz method.

        A PurePoly is returned so using different variables for ``x`` does
        not affect the comparison or the polynomials:

        Examples
        ========

        >>> from sympy import Matrix
        >>> from sympy.abc import x, y
        >>> A = Matrix([[1, 3], [2, 0]])
        >>> A.berkowitz_charpoly(x) == A.berkowitz_charpoly(y)
        True

        Specifying ``x`` is optional; a Dummy with name ``lambda`` is used by
        default (which looks good when pretty-printed in unicode):

        >>> A.berkowitz_charpoly().as_expr()
        _lambda**2 - _lambda - 6

        No test is done to see that ``x`` doesn't clash with an existing
        symbol, so using the default (``lambda``) or your own Dummy symbol is
        the safest option:

        >>> A = Matrix([[1, 2], [x, 0]])
        >>> A.charpoly().as_expr()
        _lambda**2 - _lambda - 2*x
        >>> A.charpoly(x).as_expr()
        x**2 - 3*x

        See Also
        ========

        berkowitz
        """
        return PurePoly(list(map(simplify, self.berkowitz()[-1])), x)

    def berkowitz_det(self):
        """Computes determinant using Berkowitz method.

        See Also
        ========

        det
        berkowitz
        """
        if not self.is_square:
            raise NonSquareMatrixError()
        if not self:
            return S.One
        poly = self.berkowitz()[-1]
        sign = (-1) ** (len(poly) - 1)
        return sign * poly[-1]

    def berkowitz_eigenvals(self, **flags):
        """Computes eigenvalues of a Matrix using Berkowitz method.

        See Also
        ========

        berkowitz
        """
        return roots(self.berkowitz_charpoly(Dummy('x')), **flags)

    def berkowitz_minors(self):
        """Computes principal minors using Berkowitz method.

        See Also
        ========

        berkowitz
        """
        sign, minors = S.One, []

        for poly in self.berkowitz():
            minors.append(sign * poly[-1])
            sign = -sign

        return tuple(minors)

    def berkowitz(self):
        """The Berkowitz algorithm.

           Given N x N matrix with symbolic content, compute efficiently
           coefficients of characteristic polynomials of 'self' and all
           its square sub-matrices composed by removing both i-th row
           and column, without division in the ground domain.

           This method is particularly useful for computing determinant,
           principal minors and characteristic polynomial, when 'self'
           has complicated coefficients e.g. polynomials. Semi-direct
           usage of this algorithm is also important in computing
           efficiently sub-resultant PRS.

           Assuming that M is a square matrix of dimension N x N and
           I is N x N identity matrix,  then the following following
           definition of characteristic polynomial is begin used:

                          charpoly(M) = det(t*I - M)

           As a consequence, all polynomials generated by Berkowitz
           algorithm are monic.

           >>> from sympy import Matrix
           >>> from sympy.abc import x, y, z

           >>> M = Matrix([[x, y, z], [1, 0, 0], [y, z, x]])

           >>> p, q, r, s = M.berkowitz()

           >>> p # 0 x 0 M's sub-matrix
           (1,)

           >>> q # 1 x 1 M's sub-matrix
           (1, -x)

           >>> r # 2 x 2 M's sub-matrix
           (1, -x, -y)

           >>> s # 3 x 3 M's sub-matrix
           (1, -2*x, x**2 - y*z - y, x*y - z**2)

           For more information on the implemented algorithm refer to:

           [1] S.J. Berkowitz, On computing the determinant in small
               parallel time using a small number of processors, ACM,
               Information Processing Letters 18, 1984, pp. 147-150

           [2] M. Keber, Division-Free computation of sub-resultants
               using Bezout matrices, Tech. Report MPI-I-2006-1-006,
               Saarbrucken, 2006

        See Also
        ========

        berkowitz_det
        berkowitz_minors
        berkowitz_charpoly
        berkowitz_eigenvals
        """
        from sympy.matrices import zeros
        berk = ((1,),)
        if not self:
            return berk

        if not self.is_square:
            raise NonSquareMatrixError()

        A, N = self, self.rows
        transforms = [0] * (N - 1)

        for n in range(N, 1, -1):
            T, k = zeros(n + 1, n), n - 1

            R, C = -A[k, :k], A[:k, k]
            A, a = A[:k, :k], -A[k, k]

            items = [C]

            for i in range(0, n - 2):
                items.append(A * items[i])

            for i, B in enumerate(items):
                items[i] = (R * B)[0, 0]

            items = [S.One, a] + items

            for i in range(n):
                T[i:, i] = items[:n - i + 1]

            transforms[k - 1] = T

        polys = [self._new([S.One, -A[0, 0]])]

        for i, T in enumerate(transforms):
            polys.append(T * polys[i])

        return berk + tuple(map(tuple, polys))

    def cholesky_solve(self, rhs):
        """Solves Ax = B using Cholesky decomposition,
        for a general square non-singular matrix.
        For a non-square matrix with rows > cols,
        the least squares solution is returned.

        See Also
        ========

        lower_triangular_solve
        upper_triangular_solve
        gauss_jordan_solve
        diagonal_solve
        LDLsolve
        LUsolve
        QRsolve
        pinv_solve
        """
        if self.is_symmetric():
            L = self._cholesky()
        elif self.rows >= self.cols:
            L = (self.T * self)._cholesky()
            rhs = self.T * rhs
        else:
            raise NotImplementedError('Under-determined System. '
                                      'Try M.gauss_jordan_solve(rhs)')
        Y = L._lower_triangular_solve(rhs)
        return (L.T)._upper_triangular_solve(Y)

    def cholesky(self):
        """Returns the Cholesky decomposition L of a matrix A
        such that L * L.T = A

        A must be a square, symmetric, positive-definite
        and non-singular matrix.

        Examples
        ========

        >>> from sympy.matrices import Matrix
        >>> A = Matrix(((25, 15, -5), (15, 18, 0), (-5, 0, 11)))
        >>> A.cholesky()
        Matrix([
        [ 5, 0, 0],
        [ 3, 3, 0],
        [-1, 1, 3]])
        >>> A.cholesky() * A.cholesky().T
        Matrix([
        [25, 15, -5],
        [15, 18,  0],
        [-5,  0, 11]])

        See Also
        ========

        LDLdecomposition
        LUdecomposition
        QRdecomposition
        """

        if not self.is_square:
            raise NonSquareMatrixError("Matrix must be square.")
        if not self.is_symmetric():
            raise ValueError("Matrix must be symmetric.")
        return self._cholesky()

    def cofactor(self, i, j, method="berkowitz"):
        """Calculate the cofactor of an element.

        See Also
        ========

        cofactorMatrix
        minorEntry
        minorMatrix
        """
        if (i + j) % 2 == 0:
            return self.minorEntry(i, j, method)
        else:
            return -1 * self.minorEntry(i, j, method)

    def cofactorMatrix(self, method="berkowitz"):
        """Return a matrix containing the cofactor of each element.

        See Also
        ========

        cofactor
        minorEntry
        minorMatrix
        adjugate
        """
        out = self._new(self.rows, self.cols, lambda i, j:
        self.cofactor(i, j, method))
        return out

    def columnspace(self, simplify=False):
        """Returns list of vectors (Matrix objects) that span columnspace of self

        Examples
        ========

        >>> from sympy.matrices import Matrix
        >>> m = Matrix(3, 3, [1, 3, 0, -2, -6, 0, 3, 9, 6])
        >>> m
        Matrix([
        [ 1,  3, 0],
        [-2, -6, 0],
        [ 3,  9, 6]])
        >>> m.columnspace()
        [Matrix([
        [ 1],
        [-2],
        [ 3]]), Matrix([
        [0],
        [0],
        [6]])]

        See Also
        ========

        nullspace
        """
        simpfunc = simplify if isinstance(
            simplify, FunctionType) else _simplify
        reduced, pivots = self.rref(simplify=simpfunc)

        basis = []
        # create a set of vectors for the basis
        for i in range(self.cols):
            if i in pivots:
                basis.append(self.col(i))
        return [self._new(b) for b in basis]

    def condition_number(self):
        """Returns the condition number of a matrix.

        This is the maximum singular value divided by the minimum singular value

        Examples
        ========

        >>> from sympy import Matrix, S
        >>> A = Matrix([[1, 0, 0], [0, 10, 0], [0, 0, S.One/10]])
        >>> A.condition_number()
        100

        See Also
        ========

        singular_values
        """
        if not self:
            return S.Zero
        singularvalues = self.singular_values()
        return Max(*singularvalues) / Min(*singularvalues)

    def as_real_imag(self):
        """Returns a tuple containing the (real, imaginary) part of matrix."""
        return self.as_real_imag()

    def copy(self):
        """
        Returns the copy of a matrix.

        Examples
        ========

        >>> from sympy import Matrix
        >>> A = Matrix(2, 2, [1, 2, 3, 4])
        >>> A.copy()
        Matrix([
        [1, 2],
        [3, 4]])

        """
        return self._new(self.rows, self.cols, self._mat)

    def cross(self, b):
        """Return the cross product of `self` and `b` relaxing the condition
        of compatible dimensions: if each has 3 elements, a matrix of the
        same type and shape as `self` will be returned. If `b` has the same
        shape as `self` then common identities for the cross product (like
        `a x b = - b x a`) will hold.

        See Also
        ========

        dot
        multiply
        multiply_elementwise
        """
        if not is_sequence(b):
            raise TypeError(
                "`b` must be an ordered iterable or Matrix, not %s." %
                type(b))
        if not (self.rows * self.cols == b.rows * b.cols == 3):
            raise ShapeError("Dimensions incorrect for cross product: %s x %s" %
                             ((self.rows, self.cols), (b.rows, b.cols)))
        else:
            return self._new(self.rows, self.cols, (
                (self[1] * b[2] - self[2] * b[1]),
                (self[2] * b[0] - self[0] * b[2]),
                (self[0] * b[1] - self[1] * b[0])))

    @property
    def D(self):
        """Return Dirac conjugate (if self.rows == 4).

        Examples
        ========

        >>> from sympy import Matrix, I, eye
        >>> m = Matrix((0, 1 + I, 2, 3))
        >>> m.D
        Matrix([[0, 1 - I, -2, -3]])
        >>> m = (eye(4) + I*eye(4))
        >>> m[0, 3] = 2
        >>> m.D
        Matrix([
        [1 - I,     0,      0,      0],
        [    0, 1 - I,      0,      0],
        [    0,     0, -1 + I,      0],
        [    2,     0,      0, -1 + I]])

        If the matrix does not have 4 rows an AttributeError will be raised
        because this property is only defined for matrices with 4 rows.

        >>> Matrix(eye(2)).D
        Traceback (most recent call last):
        ...
        AttributeError: Matrix has no attribute D.

        See Also
        ========

        conjugate: By-element conjugation
        H: Hermite conjugation
        """
        from sympy.physics.matrices import mgamma
        if self.rows != 4:
            # In Python 3.2, properties can only return an AttributeError
            # so we can't raise a ShapeError -- see commit which added the
            # first line of this inline comment. Also, there is no need
            # for a message since MatrixBase will raise the AttributeError
            raise AttributeError
        return self.H * mgamma(0)

    def det_bareis(self):
        """Compute matrix determinant using Bareis' fraction-free
        algorithm which is an extension of the well known Gaussian
        elimination method. This approach is best suited for dense
        symbolic matrices and will result in a determinant with
        minimal number of fractions. It means that less term
        rewriting is needed on resulting formulae.

        TODO: Implement algorithm for sparse matrices (SFF),
        http://www.eecis.udel.edu/~saunders/papers/sffge/it5.ps.

        See Also
        ========

        det
        berkowitz_det
        """
        if not self.is_square:
            raise NonSquareMatrixError()
        if not self:
            return S.One

        M, n = self.copy().as_mutable(), self.rows

        if n == 1:
            det = M[0, 0]
        elif n == 2:
            det = M[0, 0] * M[1, 1] - M[0, 1] * M[1, 0]
        elif n == 3:
            det = (
                  M[0, 0] * M[1, 1] * M[2, 2] + M[0, 1] * M[1, 2] * M[2, 0] + M[
                      0, 2] * M[1, 0] * M[2, 1]) - \
                  (
                  M[0, 2] * M[1, 1] * M[2, 0] + M[0, 0] * M[1, 2] * M[2, 1] + M[
                      0, 1] * M[1, 0] * M[2, 2])
        else:
            sign = 1  # track current sign in case of column swap

            for k in range(n - 1):
                # look for a pivot in the current column
                # and assume det == 0 if none is found
                if M[k, k] == 0:
                    for i in range(k + 1, n):
                        if M[i, k]:
                            M.row_swap(i, k)
                            sign *= -1
                            break
                    else:
                        return S.Zero

                # proceed with Bareis' fraction-free (FF)
                # form of Gaussian elimination algorithm
                for i in range(k + 1, n):
                    for j in range(k + 1, n):
                        D = M[k, k] * M[i, j] - M[i, k] * M[k, j]

                        if k > 0:
                            D /= M[k - 1, k - 1]

                        if D.is_Atom:
                            M[i, j] = D
                        else:
                            M[i, j] = cancel(D)

            det = sign * M[n - 1, n - 1]

        return det.expand()


    def det_LU_decomposition(self):
        """Compute matrix determinant using LU decomposition


        Note that this method fails if the LU decomposition itself
        fails. In particular, if the matrix has no inverse this method
        will fail.

        TODO: Implement algorithm for sparse matrices (SFF),
        http://www.eecis.udel.edu/~saunders/papers/sffge/it5.ps.

        See Also
        ========


        det
        det_bareis
        berkowitz_det
        """
        if not self.is_square:
            raise NonSquareMatrixError()
        if not self:
            return S.One

        M, n = self.copy(), self.rows
        p, prod = [], 1
        l, u, p = M.LUdecomposition()
        if len(p) % 2:
            prod = -1

        for k in range(n):
            prod = prod * u[k, k] * l[k, k]

        return prod.expand()

    def det(self, method="bareis"):
        """Computes the matrix determinant using the method "method".

        Possible values for "method":
          bareis ... det_bareis
          berkowitz ... berkowitz_det
          det_LU ... det_LU_decomposition

        See Also
        ========

        det_bareis
        berkowitz_det
        det_LU
        """

        # if methods were made internal and all determinant calculations
        # passed through here, then these lines could be factored out of
        # the method routines
        if not self.is_square:
            raise NonSquareMatrixError()
        if not self:
            return S.One
        if method == "bareis":
            return self.det_bareis()
        elif method == "berkowitz":
            return self.berkowitz_det()
        elif method == "det_LU":
            return self.det_LU_decomposition()
        else:
            raise ValueError("Determinant method '%s' unrecognized" % method)

    def diagonal_solve(self, rhs):
        """Solves Ax = B efficiently, where A is a diagonal Matrix,
        with non-zero diagonal entries.

        Examples
        ========

        >>> from sympy.matrices import Matrix, eye
        >>> A = eye(2)*2
        >>> B = Matrix([[1, 2], [3, 4]])
        >>> A.diagonal_solve(B) == B/2
        True

        See Also
        ========

        lower_triangular_solve
        upper_triangular_solve
        gauss_jordan_solve
        cholesky_solve
        LDLsolve
        LUsolve
        QRsolve
        pinv_solve
        """
        if not self.is_diagonal:
            raise TypeError("Matrix should be diagonal")
        if rhs.rows != self.rows:
            raise TypeError("Size mis-match")
        return self._diagonal_solve(rhs)

    def diagonalize(self, reals_only=False, sort=False, normalize=False):
        """
        Return (P, D), where D is diagonal and

            D = P^-1 * M * P

        where M is current matrix.

        Examples
        ========

        >>> from sympy import Matrix
        >>> m = Matrix(3, 3, [1, 2, 0, 0, 3, 0, 2, -4, 2])
        >>> m
        Matrix([
        [1,  2, 0],
        [0,  3, 0],
        [2, -4, 2]])
        >>> (P, D) = m.diagonalize()
        >>> D
        Matrix([
        [1, 0, 0],
        [0, 2, 0],
        [0, 0, 3]])
        >>> P
        Matrix([
        [-1, 0, -1],
        [ 0, 0, -1],
        [ 2, 1,  2]])
        >>> P.inv() * m * P
        Matrix([
        [1, 0, 0],
        [0, 2, 0],
        [0, 0, 3]])

        See Also
        ========

        is_diagonal
        is_diagonalizable

        """
<<<<<<< HEAD
        kls = type(args[0])
        return reduce(kls.row_join, args)
=======
        from sympy.matrices import diag
>>>>>>> b1f55f2a

        if not self.is_square:
            raise NonSquareMatrixError()
        if not self.is_diagonalizable(reals_only, False):
            self._diagonalize_clear_subproducts()
            raise MatrixError("Matrix is not diagonalizable")
        else:
            if self._eigenvects is None:
                self._eigenvects = self.eigenvects(simplify=True)
            if sort:
                self._eigenvects.sort(key=default_sort_key)
                self._eigenvects.reverse()
            diagvals = []
            P = self._new(self.rows, 0, [])
            for eigenval, multiplicity, vects in self._eigenvects:
                for k in range(multiplicity):
                    diagvals.append(eigenval)
                    vec = vects[k]
                    if normalize:
                        vec = vec / vec.norm()
                    P = P.col_insert(P.cols, vec)
            D = diag(*diagvals)
            self._diagonalize_clear_subproducts()
            return (P, D)

    def diff(self, *args):
        """Calculate the derivative of each element in the matrix.

        Examples
        ========

        >>> from sympy.matrices import Matrix
        >>> from sympy.abc import x, y
        >>> M = Matrix([[x, y], [1, 0]])
        >>> M.diff(x)
        Matrix([
        [1, 0],
        [0, 0]])

        See Also
        ========

        integrate
        limit
        """
        return self._new(self.rows, self.cols,
                         lambda i, j: self[i, j].diff(*args))

    def dot(self, b):
        """Return the dot product of Matrix self and b relaxing the condition
        of compatible dimensions: if either the number of rows or columns are
        the same as the length of b then the dot product is returned. If self
        is a row or column vector, a scalar is returned. Otherwise, a list
        of results is returned (and in that case the number of columns in self
        must match the length of b).

        Examples
        ========

        >>> from sympy import Matrix
        >>> M = Matrix([[1, 2, 3], [4, 5, 6], [7, 8, 9]])
        >>> v = [1, 1, 1]
        >>> M.row(0).dot(v)
        6
        >>> M.col(0).dot(v)
        12
        >>> M.dot(v)
        [6, 15, 24]

        See Also
        ========

        cross
        multiply
        multiply_elementwise
        """
        from .dense import Matrix

        if not isinstance(b, MatrixBase):
            if is_sequence(b):
                if len(b) != self.cols and len(b) != self.rows:
                    raise ShapeError(
                        "Dimensions incorrect for dot product: %s, %s" % (
                            self.shape, len(b)))
                return self.dot(Matrix(b))
            else:
                raise TypeError(
                    "`b` must be an ordered iterable or Matrix, not %s." %
                    type(b))

        mat = self
        if mat.cols == b.rows:
            if b.cols != 1:
                mat = mat.T
                b = b.T
            prod = flatten((mat * b).tolist())
            if len(prod) == 1:
                return prod[0]
            return prod
        if mat.cols == b.cols:
            return mat.dot(b.T)
        elif mat.rows == b.rows:
            return mat.T.dot(b)
        else:
            raise ShapeError("Dimensions incorrect for dot product: %s, %s" % (
                self.shape, b.shape))

    def dual(self):
        """Returns the dual of a matrix, which is:

        `(1/2)*levicivita(i, j, k, l)*M(k, l)` summed over indices `k` and `l`

        Since the levicivita method is anti_symmetric for any pairwise
        exchange of indices, the dual of a symmetric matrix is the zero
        matrix. Strictly speaking the dual defined here assumes that the
        'matrix' `M` is a contravariant anti_symmetric second rank tensor,
        so that the dual is a covariant second rank tensor.

        """
        from sympy import LeviCivita
        from sympy.matrices import zeros

        M, n = self[:, :], self.rows
        work = zeros(n)
        if self.is_symmetric():
            return work

        for i in range(1, n):
            for j in range(1, n):
                acum = 0
                for k in range(1, n):
                    acum += LeviCivita(i, j, 0, k) * M[0, k]
                work[i, j] = acum
                work[j, i] = -acum

        for l in range(1, n):
            acum = 0
            for a in range(1, n):
                for b in range(1, n):
                    acum += LeviCivita(0, l, a, b) * M[a, b]
            acum /= 2
            work[0, l] = -acum
            work[l, 0] = acum

        return work

    def eigenvals(self, **flags):
        """Return eigen values using the berkowitz_eigenvals routine.

        Since the roots routine doesn't always work well with Floats,
        they will be replaced with Rationals before calling that
        routine. If this is not desired, set flag ``rational`` to False.
        """
        # roots doesn't like Floats, so replace them with Rationals
        # unless the nsimplify flag indicates that this has already
        # been done, e.g. in eigenvects
        mat = self

        if not mat:
            return {}
        if flags.pop('rational', True):
            if any(v.has(Float) for v in mat):
                mat = mat._new(mat.rows, mat.cols,
                               [nsimplify(v, rational=True) for v in mat])

        flags.pop('simplify', None)  # pop unsupported flag
        return mat.berkowitz_eigenvals(**flags)

    def eigenvects(self, **flags):
        """Return list of triples (eigenval, multiplicity, basis).

        The flag ``simplify`` has two effects:
            1) if bool(simplify) is True, as_content_primitive()
            will be used to tidy up normalization artifacts;
            2) if nullspace needs simplification to compute the
            basis, the simplify flag will be passed on to the
            nullspace routine which will interpret it there.

        If the matrix contains any Floats, they will be changed to Rationals
        for computation purposes, but the answers will be returned after being
        evaluated with evalf. If it is desired to removed small imaginary
        portions during the evalf step, pass a value for the ``chop`` flag.
        """
        from sympy.matrices import eye

        simplify = flags.get('simplify', True)
        primitive = bool(flags.get('simplify', False))
        chop = flags.pop('chop', False)

        flags.pop('multiple', None)  # remove this if it's there

        # roots doesn't like Floats, so replace them with Rationals
        float = False
        mat = self
        if any(v.has(Float) for v in self):
            float = True
            mat = mat._new(mat.rows, mat.cols, [nsimplify(
                v, rational=True) for v in mat])
            flags['rational'] = False  # to tell eigenvals not to do this

        out, vlist = [], mat.eigenvals(**flags)
        vlist = list(vlist.items())
        vlist.sort(key=default_sort_key)
        flags.pop('rational', None)

        for r, k in vlist:
            tmp = mat.as_mutable() - eye(mat.rows) * r
            basis = tmp.nullspace()
            # whether tmp.is_symbolic() is True or False, it is possible that
            # the basis will come back as [] in which case simplification is
            # necessary.
            if not basis:
                # The nullspace routine failed, try it again with simplification
                basis = tmp.nullspace(simplify=simplify)
                if not basis:
                    raise NotImplementedError(
                        "Can't evaluate eigenvector for eigenvalue %s" % r)
            if primitive:
                # the relationship A*e = lambda*e will still hold if we change the
                # eigenvector; so if simplify is True we tidy up any normalization
                # artifacts with as_content_primtive (default) and remove any pure Integer
                # denominators.
                l = 1
                for i, b in enumerate(basis[0]):
                    c, p = signsimp(b).as_content_primitive()
                    if c is not S.One:
                        b = c * p
                        l = ilcm(l, c.q)
                    basis[0][i] = b
                if l != 1:
                    basis[0] *= l
            if float:
                out.append((r.evalf(chop=chop), k, [
                    mat._new(b).evalf(chop=chop) for b in basis]))
            else:
                out.append((r, k, [mat._new(b) for b in basis]))
        return out

    def exp(self):
        """Return the exponentiation of a square matrix."""
        if not self.is_square:
            raise NonSquareMatrixError(
                "Exponentiation is valid only for square matrices")
        try:
            P, cells = self.jordan_cells()
        except MatrixError:
            raise NotImplementedError(
                "Exponentiation is implemented only for matrices for which the Jordan normal form can be computed")

        def _jblock_exponential(b):
            # This function computes the matrix exponential for one single Jordan block
            nr = b.rows
            l = b[0, 0]
            if nr == 1:
                res = exp(l)
            else:
                from sympy import eye
                # extract the diagonal part
                d = b[0, 0] * eye(nr)
                # and the nilpotent part
                n = b - d
                # compute its exponential
                nex = eye(nr)
                for i in range(1, nr):
                    nex = nex + n ** i / factorial(i)
                # combine the two parts
                res = exp(b[0, 0]) * nex
            return (res)

        blocks = list(map(_jblock_exponential, cells))
        from sympy.matrices import diag
        eJ = diag(*blocks)
        # n = self.rows
        ret = P * eJ * P.inv()
        return type(self)(ret)

    def gauss_jordan_solve(self, b, freevar=False):
        """
        Solves Ax = b using Gauss Jordan elimination.

        There may be zero, one, or infinite solutions.  If one solution
        exists, it will be returned. If infinite solutions exist, it will
        be returned parametrically. If no solutions exist, It will throw
        ValueError.

        Parameters
        ==========

        b : Matrix
            The right hand side of the equation to be solved for.  Must have
            the same number of rows as matrix A.

        freevar : List
            If the system is underdetermined (e.g. A has more columns than
            rows), infinite solutions are possible, in terms of an arbitrary
            values of free variables. Then the index of the free variables
            in the solutions (column Matrix) will be returned by freevar, if
            the flag `freevar` is set to `True`.

        Returns
        =======

        x : Matrix
            The matrix that will satisfy Ax = B.  Will have as many rows as
            matrix A has columns, and as many columns as matrix B.

        params : Matrix
            If the system is underdetermined (e.g. A has more columns than
            rows), infinite solutions are possible, in terms of an arbitrary
            parameters. These arbitrary parameters are returned as params
            Matrix.

        Examples
        ========

        >>> from sympy import Matrix
        >>> A = Matrix([[1, 2, 1, 1], [1, 2, 2, -1], [2, 4, 0, 6]])
        >>> b = Matrix([7, 12, 4])
        >>> sol, params = A.gauss_jordan_solve(b)
        >>> sol
        Matrix([
        [-2*_tau0 - 3*_tau1 + 2],
        [                 _tau0],
        [           2*_tau1 + 5],
        [                 _tau1]])
        >>> params
        Matrix([
        [_tau0],
        [_tau1]])

        >>> A = Matrix([[1, 2, 3], [4, 5, 6], [7, 8, 10]])
        >>> b = Matrix([3, 6, 9])
        >>> sol, params = A.gauss_jordan_solve(b)
        >>> sol
        Matrix([
        [-1],
        [ 2],
        [ 0]])
        >>> params
        Matrix(0, 1, [])

        See Also
        ========

        lower_triangular_solve
        upper_triangular_solve
        cholesky_solve
        diagonal_solve
        LDLsolve
        LUsolve
        QRsolve
        pinv

        References
        ==========

        .. [1] http://en.wikipedia.org/wiki/Gaussian_elimination

        """
        from sympy.matrices import Matrix, zeros

        aug = self.hstack(self.copy(), b.copy())
        row, col = aug[:, :-1].shape

        # solve by reduced row echelon form
        A, pivots = aug.rref(simplify=True)
        A, v = A[:, :-1], A[:, -1]
        pivots = list(filter(lambda p: p < col, pivots))
        rank = len(pivots)

        # Bring to block form
        permutation = Matrix(range(col)).T
        A = A.vstack(A, permutation)

        for i, c in enumerate(pivots):
            A.col_swap(i, c)

        A, permutation = A[:-1, :], A[-1, :]

        # check for existence of solutions
        # rank of aug Matrix should be equal to rank of coefficient matrix
        if not v[rank:, 0].is_zero:
            raise ValueError("Linear system has no solution")

        # Get index of free symbols (free parameters)
        free_var_index = permutation[
                         len(pivots):]  # non-pivots columns are free variables

        # Free parameters
        dummygen = numbered_symbols("tau", Dummy)
        tau = Matrix([next(dummygen) for k in range(col - rank)]).reshape(
            col - rank, 1)

        # Full parametric solution
        V = A[:rank, rank:]
        vt = v[:rank, 0]
        free_sol = tau.vstack(vt - V * tau, tau)

        # Undo permutation
        sol = zeros(col, 1)
        for k, v in enumerate(free_sol):
            sol[permutation[k], 0] = v

        if freevar:
            return sol, tau, free_var_index
        else:
            return sol, tau

    def get_diag_blocks(self):
        """Obtains the square sub-matrices on the main diagonal of a square matrix.

        Useful for inverting symbolic matrices or solving systems of
        linear equations which may be decoupled by having a block diagonal
        structure.

        Examples
        ========

        >>> from sympy import Matrix
        >>> from sympy.abc import x, y, z
        >>> A = Matrix([[1, 3, 0, 0], [y, z*z, 0, 0], [0, 0, x, 0], [0, 0, 0, 0]])
        >>> a1, a2, a3 = A.get_diag_blocks()
        >>> a1
        Matrix([
        [1,    3],
        [y, z**2]])
        >>> a2
        Matrix([[x]])
        >>> a3
        Matrix([[0]])

        """
        sub_blocks = []

        def recurse_sub_blocks(M):
            i = 1
            while i <= M.shape[0]:
                if i == 1:
                    to_the_right = M[0, i:]
                    to_the_bottom = M[i:, 0]
                else:
                    to_the_right = M[:i, i:]
                    to_the_bottom = M[i:, :i]
                if any(to_the_right) or any(to_the_bottom):
                    i += 1
                    continue
                else:
                    sub_blocks.append(M[:i, :i])
                    if M.shape == M[:i, :i].shape:
                        return
                    else:
                        recurse_sub_blocks(M[i:, i:])
                        return

        recurse_sub_blocks(self)
        return sub_blocks

    @classmethod
    def hstack(cls, *args):
        """Return a matrix formed by joining args horizontally (i.e.
        by repeated application of row_join).

        Examples
        ========

        >>> from sympy.matrices import Matrix, eye
        >>> Matrix.hstack(eye(2), 2*eye(2))
        Matrix([
        [1, 0, 2, 0],
        [0, 1, 0, 2]])
        """
        return reduce(cls.row_join, args)

    def integrate(self, *args):
        """Integrate each element of the matrix.

        Examples
        ========

        >>> from sympy.matrices import Matrix
        >>> from sympy.abc import x, y
        >>> M = Matrix([[x, y], [1, 0]])
        >>> M.integrate((x, ))
        Matrix([
        [x**2/2, x*y],
        [     x,   0]])
        >>> M.integrate((x, 0, 2))
        Matrix([
        [2, 2*y],
        [2,   0]])

        See Also
        ========

        limit
        diff
        """
        return self._new(self.rows, self.cols,
                         lambda i, j: self[i, j].integrate(*args))

    def inv_mod(self, m):
        """
        Returns the inverse of the matrix `K` (mod `m`), if it exists.

        Method to find the matrix inverse of `K` (mod `m`) implemented in this function:

        * Compute `\mathrm{adj}(K) = \mathrm{cof}(K)^t`, the adjoint matrix of `K`.

        * Compute `r = 1/\mathrm{det}(K) \pmod m`.

        * `K^{-1} = r\cdot \mathrm{adj}(K) \pmod m`.

        Examples
        ========

        >>> from sympy import Matrix
        >>> A = Matrix(2, 2, [1, 2, 3, 4])
        >>> A.inv_mod(5)
        Matrix([
        [3, 1],
        [4, 2]])
        >>> A.inv_mod(3)
        Matrix([
        [1, 1],
        [0, 1]])

        """
        from sympy.ntheory import totient
        if not self.is_square:
            raise NonSquareMatrixError()
        N = self.cols
        phi = totient(m)
        det_K = self.det()
        if gcd(det_K, m) != 1:
            raise ValueError('Matrix is not invertible (mod %d)' % m)
        det_inv = pow(int(det_K), int(phi - 1), int(m))
        K_adj = self.cofactorMatrix().transpose()
        K_inv = self.__class__(N, N,
                               [det_inv * K_adj[i, j] % m for i in range(N) for
                                j in range(N)])
        return K_inv

    def inverse_ADJ(self, iszerofunc=_iszero):
        """Calculates the inverse using the adjugate matrix and a determinant.

        See Also
        ========

        inv
        inverse_LU
        inverse_GE
        """
        if not self.is_square:
            raise NonSquareMatrixError("A Matrix must be square to invert.")

        d = self.berkowitz_det()
        zero = d.equals(0)
        if zero is None:
            # if equals() can't decide, will rref be able to?
            ok = self.rref(simplify=True)[0]
            zero = any(iszerofunc(ok[j, j]) for j in range(ok.rows))
        if zero:
            raise ValueError("Matrix det == 0; not invertible.")

        return self.adjugate() / d

    def inverse_GE(self, iszerofunc=_iszero):
        """Calculates the inverse using Gaussian elimination.

        See Also
        ========

        inv
        inverse_LU
        inverse_ADJ
        """
        from .dense import Matrix
        if not self.is_square:
            raise NonSquareMatrixError("A Matrix must be square to invert.")

        big = Matrix.hstack(self.as_mutable(), Matrix.eye(self.rows))
        red = big.rref(iszerofunc=iszerofunc, simplify=True)[0]
        if any(iszerofunc(red[j, j]) for j in range(red.rows)):
            raise ValueError("Matrix det == 0; not invertible.")

        return self._new(red[:, big.rows:])

    def inverse_LU(self, iszerofunc=_iszero):
        """Calculates the inverse using LU decomposition.

        See Also
        ========

        inv
        inverse_GE
        inverse_ADJ
        """
        if not self.is_square:
            raise NonSquareMatrixError()

        ok = self.rref(simplify=True)[0]
        if any(iszerofunc(ok[j, j]) for j in range(ok.rows)):
            raise ValueError("Matrix det == 0; not invertible.")

        return self.LUsolve(self.eye(self.rows), iszerofunc=_iszero)

    def inv(self, method=None, **kwargs):
        """
        Return the inverse of a matrix.

        CASE 1: If the matrix is a dense matrix.

        Return the matrix inverse using the method indicated (default
        is Gauss elimination).

        kwargs
        ======

        method : ('GE', 'LU', or 'ADJ')

        Notes
        =====

        According to the ``method`` keyword, it calls the appropriate method:

          GE .... inverse_GE(); default
          LU .... inverse_LU()
          ADJ ... inverse_ADJ()

        See Also
        ========

        inverse_LU
        inverse_GE
        inverse_ADJ

        Raises
        ------
        ValueError
            If the determinant of the matrix is zero.

        CASE 2: If the matrix is a sparse matrix.

        Return the matrix inverse using Cholesky or LDL (default).

        kwargs
        ======

        method : ('CH', 'LDL')

        Notes
        =====

        According to the ``method`` keyword, it calls the appropriate method:

          LDL ... inverse_LDL(); default
          CH .... inverse_CH()

        Raises
        ------
        ValueError
            If the determinant of the matrix is zero.

        """
        if not self.is_square:
            raise NonSquareMatrixError()
        if method is not None:
            kwargs['method'] = method
        return self._eval_inverse(**kwargs)

    def is_diagonalizable(self, reals_only=False, clear_subproducts=True):
        """Check if matrix is diagonalizable.

        If reals_only==True then check that diagonalized matrix consists of the only not complex values.

        Some subproducts could be used further in other methods to avoid double calculations,
        By default (if clear_subproducts==True) they will be deleted.

        Examples
        ========

        >>> from sympy import Matrix
        >>> m = Matrix(3, 3, [1, 2, 0, 0, 3, 0, 2, -4, 2])
        >>> m
        Matrix([
        [1,  2, 0],
        [0,  3, 0],
        [2, -4, 2]])
        >>> m.is_diagonalizable()
        True
        >>> m = Matrix(2, 2, [0, 1, 0, 0])
        >>> m
        Matrix([
        [0, 1],
        [0, 0]])
        >>> m.is_diagonalizable()
        False
        >>> m = Matrix(2, 2, [0, 1, -1, 0])
        >>> m
        Matrix([
        [ 0, 1],
        [-1, 0]])
        >>> m.is_diagonalizable()
        True
        >>> m.is_diagonalizable(True)
        False

        See Also
        ========

        is_diagonal
        diagonalize
        """
        if not self.is_square:
            return False
        res = False
        self._is_symbolic = self.is_symbolic()
        self._is_symmetric = self.is_symmetric()
        self._eigenvects = None
        self._eigenvects = self.eigenvects(simplify=True)
        all_iscorrect = True
        for eigenval, multiplicity, vects in self._eigenvects:
            if len(vects) != multiplicity:
                all_iscorrect = False
                break
            elif reals_only and not eigenval.is_real:
                all_iscorrect = False
                break
        res = all_iscorrect
        if clear_subproducts:
            self._diagonalize_clear_subproducts()
        return res

    def is_nilpotent(self):
        """Checks if a matrix is nilpotent.

        A matrix B is nilpotent if for some integer k, B**k is
        a zero matrix.

        Examples
        ========

        >>> from sympy import Matrix
        >>> a = Matrix([[0, 0, 0], [1, 0, 0], [1, 1, 0]])
        >>> a.is_nilpotent()
        True

        >>> a = Matrix([[1, 0, 1], [1, 0, 0], [1, 1, 0]])
        >>> a.is_nilpotent()
        False
        """
        if not self:
            return True
        if not self.is_square:
            raise NonSquareMatrixError(
                "Nilpotency is valid only for square matrices")
        x = Dummy('x')
        if self.charpoly(x).args[0] == x ** self.rows:
            return True
        return False

    def jacobian(self, X):
        """Calculates the Jacobian matrix (derivative of a vectorial function).

        Parameters
        ==========

        self : vector of expressions representing functions f_i(x_1, ..., x_n).
        X : set of x_i's in order, it can be a list or a Matrix

        Both self and X can be a row or a column matrix in any order
        (i.e., jacobian() should always work).

        Examples
        ========

        >>> from sympy import sin, cos, Matrix
        >>> from sympy.abc import rho, phi
        >>> X = Matrix([rho*cos(phi), rho*sin(phi), rho**2])
        >>> Y = Matrix([rho, phi])
        >>> X.jacobian(Y)
        Matrix([
        [cos(phi), -rho*sin(phi)],
        [sin(phi),  rho*cos(phi)],
        [   2*rho,             0]])
        >>> X = Matrix([rho*cos(phi), rho*sin(phi)])
        >>> X.jacobian(Y)
        Matrix([
        [cos(phi), -rho*sin(phi)],
        [sin(phi),  rho*cos(phi)]])

        See Also
        ========

        hessian
        wronskian
        """
        if not isinstance(X, MatrixBase):
            X = self._new(X)
        # Both X and self can be a row or a column matrix, so we need to make
        # sure all valid combinations work, but everything else fails:
        if self.shape[0] == 1:
            m = self.shape[1]
        elif self.shape[1] == 1:
            m = self.shape[0]
        else:
            raise TypeError("self must be a row or a column matrix")
        if X.shape[0] == 1:
            n = X.shape[1]
        elif X.shape[1] == 1:
            n = X.shape[0]
        else:
            raise TypeError("X must be a row or a column matrix")

        # m is the number of functions and n is the number of variables
        # computing the Jacobian is now easy:
        return self._new(m, n, lambda j, i: self[j].diff(X[i]))

    def jordan_cell(self, eigenval, n):
        n = int(n)
        from sympy.matrices import MutableMatrix
        out = MutableMatrix.zeros(n)
        for i in range(n - 1):
            out[i, i] = eigenval
            out[i, i + 1] = 1
        out[n - 1, n - 1] = eigenval
        return type(self)(out)

    def jordan_cells(self, calc_transformation=True):
        r"""Return a list of Jordan cells of current matrix.
        This list shape Jordan matrix J.

        If calc_transformation is specified as False, then transformation P such that

              `J = P^{-1} \cdot M \cdot P`

        will not be calculated.

        Notes
        =====

        Calculation of transformation P is not implemented yet.

        Examples
        ========

        >>> from sympy import Matrix
        >>> m = Matrix(4, 4, [
        ...  6,  5, -2, -3,
        ... -3, -1,  3,  3,
        ...  2,  1, -2, -3,
        ... -1,  1,  5,  5])

        >>> P, Jcells = m.jordan_cells()
        >>> Jcells[0]
        Matrix([
        [2, 1],
        [0, 2]])
        >>> Jcells[1]
        Matrix([
        [2, 1],
        [0, 2]])

        See Also
        ========

        jordan_form
        """
        n = self.rows
        Jcells = []
        Pcols_new = []
        jordan_block_structures = self._jordan_block_structure()
        from sympy.matrices import MutableMatrix

        # Order according to default_sort_key, this makes sure the order is the same as in .diagonalize():
        for eigenval in (
        sorted(list(jordan_block_structures.keys()), key=default_sort_key)):
            l_jordan_chains = jordan_block_structures[eigenval]
            for s in reversed(sorted(
                    (l_jordan_chains).keys())):  # Start with the biggest block
                s_chains = l_jordan_chains[s]
                block = self.jordan_cell(eigenval, s)
                number_of_s_chains = len(s_chains)
                for i in range(0, number_of_s_chains):
                    Jcells.append(type(self)(block))
                    chain_vectors = s_chains[i]
                    lc = len(chain_vectors)
                    assert lc == s
                    for j in range(0, lc):
                        generalized_eigen_vector = chain_vectors[j]
                        Pcols_new.append(generalized_eigen_vector)
        P = MutableMatrix.zeros(n)
        for j in range(0, n):
            P[:, j] = Pcols_new[j]

        return type(self)(P), Jcells

    def jordan_form(self, calc_transformation=True):
        r"""Return Jordan form J of current matrix.

        Also the transformation P such that

            `J = P^{-1} \cdot M \cdot P`

        and the jordan blocks forming J
        will be calculated.


        Examples
        ========

        >>> from sympy import Matrix
        >>> m = Matrix([
        ...        [ 6,  5, -2, -3],
        ...        [-3, -1,  3,  3],
        ...        [ 2,  1, -2, -3],
        ...        [-1,  1,  5,  5]])
        >>> P, J = m.jordan_form()
        >>> J
        Matrix([
        [2, 1, 0, 0],
        [0, 2, 0, 0],
        [0, 0, 2, 1],
        [0, 0, 0, 2]])

        See Also
        ========

        jordan_cells
        """
        P, Jcells = self.jordan_cells()
        from sympy.matrices import diag
        J = diag(*Jcells)
        return P, type(self)(J)

    def key2bounds(self, keys):
        """Converts a key with potentially mixed types of keys (integer and slice)
        into a tuple of ranges and raises an error if any index is out of self's
        range.

        See Also
        ========

        key2ij
        """

        islice, jslice = [isinstance(k, slice) for k in keys]
        if islice:
            if not self.rows:
                rlo = rhi = 0
            else:
                rlo, rhi = keys[0].indices(self.rows)[:2]
        else:
            rlo = a2idx(keys[0], self.rows)
            rhi = rlo + 1
        if jslice:
            if not self.cols:
                clo = chi = 0
            else:
                clo, chi = keys[1].indices(self.cols)[:2]
        else:
            clo = a2idx(keys[1], self.cols)
            chi = clo + 1
        return rlo, rhi, clo, chi

    def key2ij(self, key):
        """Converts key into canonical form, converting integers or indexable
        items into valid integers for self's range or returning slices
        unchanged.

        See Also
        ========

        key2bounds
        """
        if is_sequence(key):
            if not len(key) == 2:
                raise TypeError('key must be a sequence of length 2')
            return [a2idx(i, n) if not isinstance(i, slice) else i
                    for i, n in zip(key, self.shape)]
        elif isinstance(key, slice):
            return key.indices(len(self))[:2]
        else:
            return divmod(a2idx(key, len(self)), self.cols)

    def LDLdecomposition(self):
        """Returns the LDL Decomposition (L, D) of matrix A,
        such that L * D * L.T == A
        This method eliminates the use of square root.
        Further this ensures that all the diagonal entries of L are 1.
        A must be a square, symmetric, positive-definite
        and non-singular matrix.

        Examples
        ========

        >>> from sympy.matrices import Matrix, eye
        >>> A = Matrix(((25, 15, -5), (15, 18, 0), (-5, 0, 11)))
        >>> L, D = A.LDLdecomposition()
        >>> L
        Matrix([
        [   1,   0, 0],
        [ 3/5,   1, 0],
        [-1/5, 1/3, 1]])
        >>> D
        Matrix([
        [25, 0, 0],
        [ 0, 9, 0],
        [ 0, 0, 9]])
        >>> L * D * L.T * A.inv() == eye(A.rows)
        True

        See Also
        ========

        cholesky
        LUdecomposition
        QRdecomposition
        """
        if not self.is_square:
            raise NonSquareMatrixError("Matrix must be square.")
        if not self.is_symmetric():
            raise ValueError("Matrix must be symmetric.")
        return self._LDLdecomposition()

    def LDLsolve(self, rhs):
        """Solves Ax = B using LDL decomposition,
        for a general square and non-singular matrix.

        For a non-square matrix with rows > cols,
        the least squares solution is returned.

        Examples
        ========

        >>> from sympy.matrices import Matrix, eye
        >>> A = eye(2)*2
        >>> B = Matrix([[1, 2], [3, 4]])
        >>> A.LDLsolve(B) == B/2
        True

        See Also
        ========

        LDLdecomposition
        lower_triangular_solve
        upper_triangular_solve
        gauss_jordan_solve
        cholesky_solve
        diagonal_solve
        LUsolve
        QRsolve
        pinv_solve
        """
        if self.is_symmetric():
            L, D = self.LDLdecomposition()
        elif self.rows >= self.cols:
            L, D = (self.T * self).LDLdecomposition()
            rhs = self.T * rhs
        else:
            raise NotImplementedError('Under-determined System. '
                                      'Try M.gauss_jordan_solve(rhs)')
        Y = L._lower_triangular_solve(rhs)
        Z = D._diagonal_solve(Y)
        return (L.T)._upper_triangular_solve(Z)

    def left_eigenvects(self, **flags):
        """Returns left eigenvectors and eigenvalues.

        This function returns the list of triples (eigenval, multiplicity,
        basis) for the left eigenvectors. Options are the same as for
        eigenvects(), i.e. the ``**flags`` arguments gets passed directly to
        eigenvects().

        Examples
        ========

        >>> from sympy import Matrix
        >>> M = Matrix([[0, 1, 1], [1, 0, 0], [1, 1, 1]])
        >>> M.eigenvects()
        [(-1, 1, [Matrix([
        [-1],
        [ 1],
        [ 0]])]), (0, 1, [Matrix([
        [ 0],
        [-1],
        [ 1]])]), (2, 1, [Matrix([
        [2/3],
        [1/3],
        [  1]])])]
        >>> M.left_eigenvects()
        [(-1, 1, [Matrix([[-2, 1, 1]])]), (0, 1, [Matrix([[-1, -1, 1]])]), (2,
        1, [Matrix([[1, 1, 1]])])]

        """
        mat = self
        left_transpose = mat.transpose().eigenvects(**flags)

        left = []
        for (ev, mult, ltmp) in left_transpose:
            left.append((ev, mult, [l.transpose() for l in ltmp]))

        return left

    def limit(self, *args):
        """Calculate the limit of each element in the matrix.

        Examples
        ========

        >>> from sympy.matrices import Matrix
        >>> from sympy.abc import x, y
        >>> M = Matrix([[x, y], [1, 0]])
        >>> M.limit(x, 2)
        Matrix([
        [2, y],
        [1, 0]])

        See Also
        ========

        integrate
        diff
        """
        return self._new(self.rows, self.cols,
                         lambda i, j: self[i, j].limit(*args))

    def lower_triangular_solve(self, rhs):
        """Solves Ax = B, where A is a lower triangular matrix.

        See Also
        ========

        upper_triangular_solve
        gauss_jordan_solve
        cholesky_solve
        diagonal_solve
        LDLsolve
        LUsolve
        QRsolve
        pinv_solve
        """

        if not self.is_square:
            raise NonSquareMatrixError("Matrix must be square.")
        if rhs.rows != self.rows:
            raise ShapeError("Matrices size mismatch.")
        if not self.is_lower:
            raise ValueError("Matrix must be lower triangular.")
        return self._lower_triangular_solve(rhs)

    def LUdecomposition(self, iszerofunc=_iszero):
        """Returns the decomposition LU and the row swaps p.

        Examples
        ========

        >>> from sympy import Matrix
        >>> a = Matrix([[4, 3], [6, 3]])
        >>> L, U, _ = a.LUdecomposition()
        >>> L
        Matrix([
        [  1, 0],
        [3/2, 1]])
        >>> U
        Matrix([
        [4,    3],
        [0, -3/2]])

        See Also
        ========

        cholesky
        LDLdecomposition
        QRdecomposition
        LUdecomposition_Simple
        LUdecompositionFF
        LUsolve
        """
        combined, p = self.LUdecomposition_Simple(iszerofunc=_iszero)
        L = self.zeros(self.rows)
        U = self.zeros(self.rows)
        for i in range(self.rows):
            for j in range(self.rows):
                if i > j:
                    L[i, j] = combined[i, j]
                else:
                    if i == j:
                        L[i, i] = 1
                    U[i, j] = combined[i, j]
        return L, U, p

    def LUdecomposition_Simple(self, iszerofunc=_iszero):
        """Returns A comprised of L, U (L's diag entries are 1) and
        p which is the list of the row swaps (in order).

        See Also
        ========

        LUdecomposition
        LUdecompositionFF
        LUsolve
        """
        if not self.is_square:
            raise NonSquareMatrixError(
                "A Matrix must be square to apply LUdecomposition_Simple().")
        n = self.rows
        A = self.as_mutable()
        p = []
        # factorization
        for j in range(n):
            for i in range(j):
                for k in range(i):
                    A[i, j] = A[i, j] - A[i, k] * A[k, j]
            pivot = -1
            for i in range(j, n):
                for k in range(j):
                    A[i, j] = A[i, j] - A[i, k] * A[k, j]
                # find the first non-zero pivot, includes any expression
                if pivot == -1 and not iszerofunc(A[i, j]):
                    pivot = i
            if pivot < 0:
                # this result is based on iszerofunc's analysis of the possible pivots, so even though
                # the element may not be strictly zero, the supplied iszerofunc's evaluation gave True
                raise ValueError("No nonzero pivot found; inversion failed.")
            if pivot != j:  # row must be swapped
                A.row_swap(pivot, j)
                p.append([pivot, j])
            scale = 1 / A[j, j]
            for i in range(j + 1, n):
                A[i, j] = A[i, j] * scale
        return A, p

    def LUdecompositionFF(self):
        """Compute a fraction-free LU decomposition.

        Returns 4 matrices P, L, D, U such that PA = L D**-1 U.
        If the elements of the matrix belong to some integral domain I, then all
        elements of L, D and U are guaranteed to belong to I.

        **Reference**
            - W. Zhou & D.J. Jeffrey, "Fraction-free matrix factors: new forms
              for LU and QR factors". Frontiers in Computer Science in China,
              Vol 2, no. 1, pp. 67-80, 2008.

        See Also
        ========

        LUdecomposition
        LUdecomposition_Simple
        LUsolve
        """
        from sympy.matrices import SparseMatrix
        zeros = SparseMatrix.zeros
        eye = SparseMatrix.eye

        n, m = self.rows, self.cols
        U, L, P = self.as_mutable(), eye(n), eye(n)
        DD = zeros(n, n)
        oldpivot = 1

        for k in range(n - 1):
            if U[k, k] == 0:
                for kpivot in range(k + 1, n):
                    if U[kpivot, k]:
                        break
                else:
                    raise ValueError("Matrix is not full rank")
                U[k, k:], U[kpivot, k:] = U[kpivot, k:], U[k, k:]
                L[k, :k], L[kpivot, :k] = L[kpivot, :k], L[k, :k]
                P[k, :], P[kpivot, :] = P[kpivot, :], P[k, :]
            L[k, k] = Ukk = U[k, k]
            DD[k, k] = oldpivot * Ukk
            for i in range(k + 1, n):
                L[i, k] = Uik = U[i, k]
                for j in range(k + 1, m):
                    U[i, j] = (Ukk * U[i, j] - U[k, j] * Uik) / oldpivot
                U[i, k] = 0
            oldpivot = Ukk
        DD[n - 1, n - 1] = oldpivot
        return P, L, DD, U

    def LUsolve(self, rhs, iszerofunc=_iszero):
        """Solve the linear system Ax = rhs for x where A = self.

        This is for symbolic matrices, for real or complex ones use
        mpmath.lu_solve or mpmath.qr_solve.

        See Also
        ========

        lower_triangular_solve
        upper_triangular_solve
        gauss_jordan_solve
        cholesky_solve
        diagonal_solve
        LDLsolve
        QRsolve
        pinv_solve
        LUdecomposition
        """
        if rhs.rows != self.rows:
            raise ShapeError(
                "`self` and `rhs` must have the same number of rows.")

        A, perm = self.LUdecomposition_Simple(iszerofunc=_iszero)
        n = self.rows
        b = rhs.permuteFwd(perm).as_mutable()
        # forward substitution, all diag entries are scaled to 1
        for i in range(n):
            for j in range(i):
                scale = A[i, j]
                b.zip_row_op(i, j, lambda x, y: x - y * scale)
        # backward substitution
        for i in range(n - 1, -1, -1):
            for j in range(i + 1, n):
                scale = A[i, j]
                b.zip_row_op(i, j, lambda x, y: x - y * scale)
            scale = A[i, i]
            b.row_op(i, lambda x, _: x / scale)
        return rhs.__class__(b)

    def minorEntry(self, i, j, method="berkowitz"):
        """Calculate the minor of an element.

        See Also
        ========

        minorMatrix
        cofactor
        cofactorMatrix
        """
        if not 0 <= i < self.rows or not 0 <= j < self.cols:
            raise ValueError("`i` and `j` must satisfy 0 <= i < `self.rows` " +
                             "(%d)" % self.rows + "and 0 <= j < `self.cols` (%d)." % self.cols)
        return self.minorMatrix(i, j).det(method)

    def minorMatrix(self, i, j):
        """Creates the minor matrix of a given element.

        See Also
        ========

        minorEntry
        cofactor
        cofactorMatrix
        """
        if not 0 <= i < self.rows or not 0 <= j < self.cols:
            raise ValueError("`i` and `j` must satisfy 0 <= i < `self.rows` " +
                             "(%d)" % self.rows + "and 0 <= j < `self.cols` (%d)." % self.cols)
        M = self.as_mutable()
        M.row_del(i)
        M.col_del(j)
        return self._new(M)

    def multiply_elementwise(self, b):
        """Return the Hadamard product (elementwise product) of A and B

        Examples
        ========

        >>> from sympy.matrices import Matrix
        >>> A = Matrix([[0, 1, 2], [3, 4, 5]])
        >>> B = Matrix([[1, 10, 100], [100, 10, 1]])
        >>> A.multiply_elementwise(B)
        Matrix([
        [  0, 10, 200],
        [300, 40,   5]])

        See Also
        ========

        cross
        dot
        multiply
        """
        from sympy.matrices import matrix_multiply_elementwise

        return matrix_multiply_elementwise(self, b)

    def multiply(self, b):
        """Returns self*b

        See Also
        ========

        dot
        cross
        multiply_elementwise
        """
        return self * b

    def normalized(self):
        """Return the normalized version of ``self``.

        See Also
        ========

        norm
        """
        if self.rows != 1 and self.cols != 1:
            raise ShapeError("A Matrix must be a vector to normalize.")
        norm = self.norm()
        out = self.applyfunc(lambda i: i / norm)
        return out

    def norm(self, ord=None):
        """Return the Norm of a Matrix or Vector.
        In the simplest case this is the geometric size of the vector
        Other norms can be specified by the ord parameter


        =====  ============================  ==========================
        ord    norm for matrices             norm for vectors
        =====  ============================  ==========================
        None   Frobenius norm                2-norm
        'fro'  Frobenius norm                - does not exist
        inf    --                            max(abs(x))
        -inf   --                            min(abs(x))
        1      --                            as below
        -1     --                            as below
        2      2-norm (largest sing. value)  as below
        -2     smallest singular value       as below
        other  - does not exist              sum(abs(x)**ord)**(1./ord)
        =====  ============================  ==========================

        Examples
        ========

        >>> from sympy import Matrix, Symbol, trigsimp, cos, sin, oo
        >>> x = Symbol('x', real=True)
        >>> v = Matrix([cos(x), sin(x)])
        >>> trigsimp( v.norm() )
        1
        >>> v.norm(10)
        (sin(x)**10 + cos(x)**10)**(1/10)
        >>> A = Matrix([[1, 1], [1, 1]])
        >>> A.norm(2)# Spectral norm (max of |Ax|/|x| under 2-vector-norm)
        2
        >>> A.norm(-2) # Inverse spectral norm (smallest singular value)
        0
        >>> A.norm() # Frobenius Norm
        2
        >>> Matrix([1, -2]).norm(oo)
        2
        >>> Matrix([-1, 2]).norm(-oo)
        1

        See Also
        ========

        normalized
        """
        # Row or Column Vector Norms
        vals = list(self.values()) or [0]
        if self.rows == 1 or self.cols == 1:
            if ord == 2 or ord is None:  # Common case sqrt(<x, x>)
                return sqrt(Add(*(abs(i) ** 2 for i in vals)))

            elif ord == 1:  # sum(abs(x))
                return Add(*(abs(i) for i in vals))

            elif ord == S.Infinity:  # max(abs(x))
                return Max(*[abs(i) for i in vals])

            elif ord == S.NegativeInfinity:  # min(abs(x))
                return Min(*[abs(i) for i in vals])

            # Otherwise generalize the 2-norm, Sum(x_i**ord)**(1/ord)
            # Note that while useful this is not mathematically a norm
            try:
                return Pow(Add(*(abs(i) ** ord for i in vals)), S(1) / ord)
            except (NotImplementedError, TypeError):
                raise ValueError("Expected order to be Number, Symbol, oo")

        # Matrix Norms
        else:
            if ord == 2:  # Spectral Norm
                # Maximum singular value
                return Max(*self.singular_values())

            elif ord == -2:
                # Minimum singular value
                return Min(*self.singular_values())

            elif (ord is None or isinstance(ord,
                                            string_types) and ord.lower() in
                ['f', 'fro', 'frobenius', 'vector']):
                # Reshape as vector and send back to norm function
                return self.vec().norm(ord=2)

            else:
                raise NotImplementedError("Matrix Norms under development")

    def nullspace(self, simplify=False):
        """Returns list of vectors (Matrix objects) that span nullspace of self

        Examples
        ========

        >>> from sympy.matrices import Matrix
        >>> m = Matrix(3, 3, [1, 3, 0, -2, -6, 0, 3, 9, 6])
        >>> m
        Matrix([
        [ 1,  3, 0],
        [-2, -6, 0],
        [ 3,  9, 6]])
        >>> m.nullspace()
        [Matrix([
        [-3],
        [ 1],
        [ 0]])]

        See Also
        ========

        columnspace
        """
        from sympy.matrices import zeros

        simpfunc = simplify if isinstance(
            simplify, FunctionType) else _simplify
        reduced, pivots = self.rref(simplify=simpfunc)

        basis = []
        # create a set of vectors for the basis
        for i in range(self.cols - len(pivots)):
            basis.append(zeros(self.cols, 1))
        # contains the variable index to which the vector corresponds
        basiskey, cur = [-1] * len(basis), 0
        for i in range(self.cols):
            if i not in pivots:
                basiskey[cur] = i
                cur += 1
        for i in range(self.cols):
            if i not in pivots:  # free var, just set vector's ith place to 1
                basis[basiskey.index(i)][i, 0] = 1
            else:  # add negative of nonpivot entry to corr vector
                for j in range(i + 1, self.cols):
                    line = pivots.index(i)
                    v = reduced[line, j]
                    if simplify:
                        v = simpfunc(v)
                    if v:
                        if j in pivots:
                            # XXX: Is this the correct error?
                            raise NotImplementedError(
                                "Could not compute the nullspace of `self`.")
                        basis[basiskey.index(j)][i, 0] = -v
        return [self._new(b) for b in basis]

    def permuteBkwd(self, perm):
        """Permute the rows of the matrix with the given permutation in reverse.

        Examples
        ========

        >>> from sympy.matrices import eye
        >>> M = eye(3)
        >>> M.permuteBkwd([[0, 1], [0, 2]])
        Matrix([
        [0, 1, 0],
        [0, 0, 1],
        [1, 0, 0]])

        See Also
        ========

        permuteFwd
        """
        copy = self.copy()
        for i in range(len(perm) - 1, -1, -1):
            copy.row_swap(perm[i][0], perm[i][1])
        return copy

    def permuteFwd(self, perm):
        """Permute the rows of the matrix with the given permutation.

        Examples
        ========

        >>> from sympy.matrices import eye
        >>> M = eye(3)
        >>> M.permuteFwd([[0, 1], [0, 2]])
        Matrix([
        [0, 0, 1],
        [1, 0, 0],
        [0, 1, 0]])

        See Also
        ========

        permuteBkwd
        """
        copy = self.copy()
        for i in range(len(perm)):
            copy.row_swap(perm[i][0], perm[i][1])
        return copy

    def pinv_solve(self, B, arbitrary_matrix=None):
        """Solve Ax = B using the Moore-Penrose pseudoinverse.

        There may be zero, one, or infinite solutions.  If one solution
        exists, it will be returned.  If infinite solutions exist, one will
        be returned based on the value of arbitrary_matrix.  If no solutions
        exist, the least-squares solution is returned.

        Parameters
        ==========

        B : Matrix
            The right hand side of the equation to be solved for.  Must have
            the same number of rows as matrix A.
        arbitrary_matrix : Matrix
            If the system is underdetermined (e.g. A has more columns than
            rows), infinite solutions are possible, in terms of an arbitrary
            matrix.  This parameter may be set to a specific matrix to use
            for that purpose; if so, it must be the same shape as x, with as
            many rows as matrix A has columns, and as many columns as matrix
            B.  If left as None, an appropriate matrix containing dummy
            symbols in the form of ``wn_m`` will be used, with n and m being
            row and column position of each symbol.

        Returns
        =======

        x : Matrix
            The matrix that will satisfy Ax = B.  Will have as many rows as
            matrix A has columns, and as many columns as matrix B.

        Examples
        ========

        >>> from sympy import Matrix
        >>> A = Matrix([[1, 2, 3], [4, 5, 6]])
        >>> B = Matrix([7, 8])
        >>> A.pinv_solve(B)
        Matrix([
        [ _w0_0/6 - _w1_0/3 + _w2_0/6 - 55/18],
        [-_w0_0/3 + 2*_w1_0/3 - _w2_0/3 + 1/9],
        [ _w0_0/6 - _w1_0/3 + _w2_0/6 + 59/18]])
        >>> A.pinv_solve(B, arbitrary_matrix=Matrix([0, 0, 0]))
        Matrix([
        [-55/18],
        [   1/9],
        [ 59/18]])

        See Also
        ========

        lower_triangular_solve
        upper_triangular_solve
        gauss_jordan_solve
        cholesky_solve
        diagonal_solve
        LDLsolve
        LUsolve
        QRsolve
        pinv

        Notes
        =====

        This may return either exact solutions or least squares solutions.
        To determine which, check ``A * A.pinv() * B == B``.  It will be
        True if exact solutions exist, and False if only a least-squares
        solution exists.  Be aware that the left hand side of that equation
        may need to be simplified to correctly compare to the right hand
        side.

        References
        ==========

        .. [1] https://en.wikipedia.org/wiki/Moore-Penrose_pseudoinverse#Obtaining_all_solutions_of_a_linear_system

        """
        from sympy.matrices import eye
        A = self
        A_pinv = self.pinv()
        if arbitrary_matrix is None:
            rows, cols = A.cols, B.cols
            w = symbols('w:{0}_:{1}'.format(rows, cols), cls=Dummy)
            arbitrary_matrix = self.__class__(cols, rows, w).T
        return A_pinv * B + (eye(A.cols) - A_pinv * A) * arbitrary_matrix

    def pinv(self):
        """Calculate the Moore-Penrose pseudoinverse of the matrix.

        The Moore-Penrose pseudoinverse exists and is unique for any matrix.
        If the matrix is invertible, the pseudoinverse is the same as the
        inverse.

        Examples
        ========

        >>> from sympy import Matrix
        >>> Matrix([[1, 2, 3], [4, 5, 6]]).pinv()
        Matrix([
        [-17/18,  4/9],
        [  -1/9,  1/9],
        [ 13/18, -2/9]])

        See Also
        ========

        inv
        pinv_solve

        References
        ==========

        .. [1] https://en.wikipedia.org/wiki/Moore-Penrose_pseudoinverse

        """
        A = self
        AH = self.H
        # Trivial case: pseudoinverse of all-zero matrix is its transpose.
        if A.is_zero:
            return AH
        try:
            if self.rows >= self.cols:
                return (AH * A).inv() * AH
            else:
                return AH * (A * AH).inv()
        except ValueError:
            # Matrix is not full rank, so A*AH cannot be inverted.
            raise NotImplementedError('Rank-deficient matrices are not yet '
                                      'supported.')

    def print_nonzero(self, symb="X"):
        """Shows location of non-zero entries for fast shape lookup.

        Examples
        ========

        >>> from sympy.matrices import Matrix, eye
        >>> m = Matrix(2, 3, lambda i, j: i*3+j)
        >>> m
        Matrix([
        [0, 1, 2],
        [3, 4, 5]])
        >>> m.print_nonzero()
        [ XX]
        [XXX]
        >>> m = eye(4)
        >>> m.print_nonzero("x")
        [x   ]
        [ x  ]
        [  x ]
        [   x]

        """
        s = []
        for i in range(self.rows):
            line = []
            for j in range(self.cols):
                if self[i, j] == 0:
                    line.append(" ")
                else:
                    line.append(str(symb))
            s.append("[%s]" % ''.join(line))
        print('\n'.join(s))

    def project(self, v):
        """Return the projection of ``self`` onto the line containing ``v``.

        Examples
        ========

        >>> from sympy import Matrix, S, sqrt
        >>> V = Matrix([sqrt(3)/2, S.Half])
        >>> x = Matrix([[1, 0]])
        >>> V.project(x)
        Matrix([[sqrt(3)/2, 0]])
        >>> V.project(-x)
        Matrix([[sqrt(3)/2, 0]])
        """
        return v * (self.dot(v) / v.dot(v))

    def QRdecomposition(self):
        """Return Q, R where A = Q*R, Q is orthogonal and R is upper triangular.

        Examples
        ========

        This is the example from wikipedia:

        >>> from sympy import Matrix
        >>> A = Matrix([[12, -51, 4], [6, 167, -68], [-4, 24, -41]])
        >>> Q, R = A.QRdecomposition()
        >>> Q
        Matrix([
        [ 6/7, -69/175, -58/175],
        [ 3/7, 158/175,   6/175],
        [-2/7,    6/35,  -33/35]])
        >>> R
        Matrix([
        [14,  21, -14],
        [ 0, 175, -70],
        [ 0,   0,  35]])
        >>> A == Q*R
        True

        QR factorization of an identity matrix:

        >>> A = Matrix([[1, 0, 0], [0, 1, 0], [0, 0, 1]])
        >>> Q, R = A.QRdecomposition()
        >>> Q
        Matrix([
        [1, 0, 0],
        [0, 1, 0],
        [0, 0, 1]])
        >>> R
        Matrix([
        [1, 0, 0],
        [0, 1, 0],
        [0, 0, 1]])

        See Also
        ========

        cholesky
        LDLdecomposition
        LUdecomposition
        QRsolve
        """
        cls = self.__class__
        mat = self.as_mutable()

        if not mat.rows >= mat.cols:
            raise MatrixError(
                "The number of rows must be greater than columns")
        n = mat.rows
        m = mat.cols
        rank = n
        row_reduced = mat.rref()[0]
        for i in range(row_reduced.rows):
            if row_reduced.row(i).norm() == 0:
                rank -= 1
        if not rank == mat.cols:
            raise MatrixError("The rank of the matrix must match the columns")
        Q, R = mat.zeros(n, m), mat.zeros(m)
        for j in range(m):  # for each column vector
            tmp = mat[:, j]  # take original v
            for i in range(j):
                # subtract the project of mat on new vector
                tmp -= Q[:, i] * mat[:, j].dot(Q[:, i])
                tmp.expand()
            # normalize it
            R[j, j] = tmp.norm()
            Q[:, j] = tmp / R[j, j]
            if Q[:, j].norm() != 1:
                raise NotImplementedError(
                    "Could not normalize the vector %d." % j)
            for i in range(j):
                R[i, j] = Q[:, i].dot(mat[:, j])
        return cls(Q), cls(R)

    def QRsolve(self, b):
        """Solve the linear system 'Ax = b'.

        'self' is the matrix 'A', the method argument is the vector
        'b'.  The method returns the solution vector 'x'.  If 'b' is a
        matrix, the system is solved for each column of 'b' and the
        return value is a matrix of the same shape as 'b'.

        This method is slower (approximately by a factor of 2) but
        more stable for floating-point arithmetic than the LUsolve method.
        However, LUsolve usually uses an exact arithmetic, so you don't need
        to use QRsolve.

        This is mainly for educational purposes and symbolic matrices, for real
        (or complex) matrices use mpmath.qr_solve.

        See Also
        ========

        lower_triangular_solve
        upper_triangular_solve
        gauss_jordan_solve
        cholesky_solve
        diagonal_solve
        LDLsolve
        LUsolve
        pinv_solve
        QRdecomposition
        """

        Q, R = self.as_mutable().QRdecomposition()
        y = Q.T * b

        # back substitution to solve R*x = y:
        # We build up the result "backwards" in the vector 'x' and reverse it
        # only in the end.
        x = []
        n = R.rows
        for j in range(n - 1, -1, -1):
            tmp = y[j, :]
            for k in range(j + 1, n):
                tmp -= R[j, k] * x[n - 1 - k]
            x.append(tmp / R[j, j])
        return self._new([row._mat for row in reversed(x)])

    def rank(self, iszerofunc=_iszero, simplify=False):
        """
        Returns the rank of a matrix

        >>> from sympy import Matrix
        >>> from sympy.abc import x
        >>> m = Matrix([[1, 2], [x, 1 - 1/x]])
        >>> m.rank()
        2
        >>> n = Matrix(3, 3, range(1, 10))
        >>> n.rank()
        2
        """
        row_reduced = self.rref(iszerofunc=iszerofunc, simplify=simplify)
        rank = len(row_reduced[-1])
        return rank

    def refine(self, assumptions=True):
        """Apply refine to each element of the matrix.

        Examples
        ========

        >>> from sympy import Symbol, Matrix, Abs, sqrt, Q
        >>> x = Symbol('x')
        >>> Matrix([[Abs(x)**2, sqrt(x**2)],[sqrt(x**2), Abs(x)**2]])
        Matrix([
        [ Abs(x)**2, sqrt(x**2)],
        [sqrt(x**2),  Abs(x)**2]])
        >>> _.refine(Q.real(x))
        Matrix([
        [  x**2, Abs(x)],
        [Abs(x),   x**2]])

        """
        return self.applyfunc(lambda x: refine(x, assumptions))

    def replace(self, F, G, map=False):
        """Replaces Function F in Matrix entries with Function G.

        Examples
        ========

        >>> from sympy import symbols, Function, Matrix
        >>> F, G = symbols('F, G', cls=Function)
        >>> M = Matrix(2, 2, lambda i, j: F(i+j)) ; M
        Matrix([
        [F(0), F(1)],
        [F(1), F(2)]])
        >>> N = M.replace(F,G)
        >>> N
        Matrix([
        [G(0), G(1)],
        [G(1), G(2)]])
        """
        M = self[:, :]

        return M.applyfunc(lambda x: x.replace(F, G, map))

    def rref(self, iszerofunc=_iszero, simplify=False):
        """Return reduced row-echelon form of matrix and indices of pivot vars.

        To simplify elements before finding nonzero pivots set simplify=True
        (to use the default SymPy simplify function) or pass a custom
        simplify function.

        Examples
        ========

        >>> from sympy import Matrix
        >>> from sympy.abc import x
        >>> m = Matrix([[1, 2], [x, 1 - 1/x]])
        >>> m.rref()
        (Matrix([
        [1, 0],
        [0, 1]]), [0, 1])
        >>> rref_matrix, rref_pivots = m.rref()
        >>> rref_matrix
        Matrix([
        [1, 0],
        [0, 1]])
        >>> rref_pivots
        [0, 1]
        """
        simpfunc = simplify if isinstance(
            simplify, FunctionType) else _simplify
        # pivot: index of next row to contain a pivot
        pivot, r = 0, self.as_mutable()
        # pivotlist: indices of pivot variables (non-free)
        pivotlist = []
        for i in range(r.cols):
            if pivot == r.rows:
                break
            if simplify:
                r[pivot, i] = simpfunc(r[pivot, i])

            pivot_offset, pivot_val, assumed_nonzero, newly_determined = _find_reasonable_pivot(
                r[pivot:, i], iszerofunc, simpfunc)
            # `_find_reasonable_pivot` may have simplified
            # some elements along the way.  If they were simplified
            # and then determined to be either zero or non-zero for
            # sure, they are stored in the `newly_determined` list
            for (offset, val) in newly_determined:
                r[pivot + offset, i] = val

            # if `pivot_offset` is None, this column has no
            # pivot
            if pivot_offset is None:
                continue

            # swap the pivot column into place
            pivot_pos = pivot + pivot_offset
            r.row_swap(pivot, pivot_pos)

            r.row_op(pivot, lambda x, _: x / pivot_val)
            for j in range(r.rows):
                if j == pivot:
                    continue
                pivot_val = r[j, i]
                r.zip_row_op(j, pivot, lambda x, y: x - pivot_val * y)
            pivotlist.append(i)
            pivot += 1
        return self._new(r), pivotlist

    @property
    def shape(self):
        """The shape (dimensions) of the matrix as the 2-tuple (rows, cols).

        Examples
        ========

        >>> from sympy.matrices import zeros
        >>> M = zeros(2, 3)
        >>> M.shape
        (2, 3)
        >>> M.rows
        2
        >>> M.cols
        3
        """
        return (self.rows, self.cols)

    def simplify(self, ratio=1.7, measure=count_ops):
        """Apply simplify to each element of the matrix.

        Examples
        ========

        >>> from sympy.abc import x, y
        >>> from sympy import sin, cos
        >>> from sympy.matrices import SparseMatrix
        >>> SparseMatrix(1, 1, [x*sin(y)**2 + x*cos(y)**2])
        Matrix([[x*sin(y)**2 + x*cos(y)**2]])
        >>> _.simplify()
        Matrix([[x]])
        """
        return self.applyfunc(lambda x: x.simplify(ratio, measure))

    def singular_values(self):
        """Compute the singular values of a Matrix

        Examples
        ========

        >>> from sympy import Matrix, Symbol
        >>> x = Symbol('x', real=True)
        >>> A = Matrix([[0, 1, 0], [0, x, 0], [-1, 0, 0]])
        >>> A.singular_values()
        [sqrt(x**2 + 1), 1, 0]

        See Also
        ========

        condition_number
        """
        mat = self.as_mutable()
        # Compute eigenvalues of A.H A
        valmultpairs = (mat.H * mat).eigenvals()

        # Expands result from eigenvals into a simple list
        vals = []
        for k, v in valmultpairs.items():
            vals += [sqrt(k)] * v  # dangerous! same k in several spots!
        # sort them in descending order
        vals.sort(reverse=True, key=default_sort_key)

        return vals

    def solve_least_squares(self, rhs, method='CH'):
        """Return the least-square fit to the data.

        By default the cholesky_solve routine is used (method='CH'); other
        methods of matrix inversion can be used. To find out which are
        available, see the docstring of the .inv() method.

        Examples
        ========

        >>> from sympy.matrices import Matrix, ones
        >>> A = Matrix([1, 2, 3])
        >>> B = Matrix([2, 3, 4])
        >>> S = Matrix(A.row_join(B))
        >>> S
        Matrix([
        [1, 2],
        [2, 3],
        [3, 4]])

        If each line of S represent coefficients of Ax + By
        and x and y are [2, 3] then S*xy is:

        >>> r = S*Matrix([2, 3]); r
        Matrix([
        [ 8],
        [13],
        [18]])

        But let's add 1 to the middle value and then solve for the
        least-squares value of xy:

        >>> xy = S.solve_least_squares(Matrix([8, 14, 18])); xy
        Matrix([
        [ 5/3],
        [10/3]])

        The error is given by S*xy - r:

        >>> S*xy - r
        Matrix([
        [1/3],
        [1/3],
        [1/3]])
        >>> _.norm().n(2)
        0.58

        If a different xy is used, the norm will be higher:

        >>> xy += ones(2, 1)/10
        >>> (S*xy - r).norm().n(2)
        1.5

        """
        if method == 'CH':
            return self.cholesky_solve(rhs)
        t = self.T
        return (t * self).inv(method=method) * t * rhs

    def solve(self, rhs, method='GE'):
        """Return solution to self*soln = rhs using given inversion method.

        For a list of possible inversion methods, see the .inv() docstring.
        """

        if not self.is_square:
            if self.rows < self.cols:
                raise ValueError('Under-determined system. '
                                 'Try M.gauss_jordan_solve(rhs)')
            elif self.rows > self.cols:
                raise ValueError('For over-determined system, M, having '
                                 'more rows than columns, try M.solve_least_squares(rhs).')
        else:
            return self.inv(method=method) * rhs

    def table(self, printer, rowstart='[', rowend=']', rowsep='\n',
              colsep=', ', align='right'):
        r"""
        String form of Matrix as a table.

        ``printer`` is the printer to use for on the elements (generally
        something like StrPrinter())

        ``rowstart`` is the string used to start each row (by default '[').

        ``rowend`` is the string used to end each row (by default ']').

        ``rowsep`` is the string used to separate rows (by default a newline).

        ``colsep`` is the string used to separate columns (by default ', ').

        ``align`` defines how the elements are aligned. Must be one of 'left',
        'right', or 'center'.  You can also use '<', '>', and '^' to mean the
        same thing, respectively.

        This is used by the string printer for Matrix.

        Examples
        ========

        >>> from sympy import Matrix
        >>> from sympy.printing.str import StrPrinter
        >>> M = Matrix([[1, 2], [-33, 4]])
        >>> printer = StrPrinter()
        >>> M.table(printer)
        '[  1, 2]\n[-33, 4]'
        >>> print(M.table(printer))
        [  1, 2]
        [-33, 4]
        >>> print(M.table(printer, rowsep=',\n'))
        [  1, 2],
        [-33, 4]
        >>> print('[%s]' % M.table(printer, rowsep=',\n'))
        [[  1, 2],
        [-33, 4]]
        >>> print(M.table(printer, colsep=' '))
        [  1 2]
        [-33 4]
        >>> print(M.table(printer, align='center'))
        [ 1 , 2]
        [-33, 4]
        >>> print(M.table(printer, rowstart='{', rowend='}'))
        {  1, 2}
        {-33, 4}
        """
        # Handle zero dimensions:
        if self.rows == 0 or self.cols == 0:
            return '[]'
        # Build table of string representations of the elements
        res = []
        # Track per-column max lengths for pretty alignment
        maxlen = [0] * self.cols
        for i in range(self.rows):
            res.append([])
            for j in range(self.cols):
                s = printer._print(self[i, j])
                res[-1].append(s)
                maxlen[j] = max(len(s), maxlen[j])
        # Patch strings together
        align = {
            'left': 'ljust',
            'right': 'rjust',
            'center': 'center',
            '<': 'ljust',
            '>': 'rjust',
            '^': 'center',
        }[align]
        for i, row in enumerate(res):
            for j, elem in enumerate(row):
                row[j] = getattr(elem, align)(maxlen[j])
            res[i] = rowstart + colsep.join(row) + rowend
        return rowsep.join(res)

    __matmul__ = __mul__

    __rmatmul__ = __rmul__

    def upper_triangular_solve(self, rhs):
        """Solves Ax = B, where A is an upper triangular matrix.

        See Also
        ========

        lower_triangular_solve
        gauss_jordan_solve
        cholesky_solve
        diagonal_solve
        LDLsolve
        LUsolve
        QRsolve
        pinv_solve
        """
        if not self.is_square:
            raise NonSquareMatrixError("Matrix must be square.")
        if rhs.rows != self.rows:
            raise TypeError("Matrix size mismatch.")
        if not self.is_upper:
            raise TypeError("Matrix is not upper triangular.")
        return self._upper_triangular_solve(rhs)

    def vech(self, diagonal=True, check_symmetry=True):
        """Return the unique elements of a symmetric Matrix as a one column matrix
        by stacking the elements in the lower triangle.

        Arguments:
        diagonal -- include the diagonal cells of self or not
        check_symmetry -- checks symmetry of self but not completely reliably

        Examples
        ========

        >>> from sympy import Matrix
        >>> m=Matrix([[1, 2], [2, 3]])
        >>> m
        Matrix([
        [1, 2],
        [2, 3]])
        >>> m.vech()
        Matrix([
        [1],
        [2],
        [3]])
        >>> m.vech(diagonal=False)
        Matrix([[2]])

        See Also
        ========

        vec
        """
        from sympy.matrices import zeros

        c = self.cols
        if c != self.rows:
            raise ShapeError("Matrix must be square")
        if check_symmetry:
            self.simplify()
            if self != self.transpose():
                raise ValueError(
                    "Matrix appears to be asymmetric; consider check_symmetry=False")
        count = 0
        if diagonal:
            v = zeros(c * (c + 1) // 2, 1)
            for j in range(c):
                for i in range(j, c):
                    v[count] = self[i, j]
                    count += 1
        else:
            v = zeros(c * (c - 1) // 2, 1)
            for j in range(c):
                for i in range(j + 1, c):
                    v[count] = self[i, j]
                    count += 1
        return v


    @classmethod
    def vstack(cls, *args):
        """Return a matrix formed by joining args vertically (i.e.
        by repeated application of col_join).

        Examples
        ========

        >>> from sympy.matrices import Matrix, eye
        >>> Matrix.vstack(eye(2), 2*eye(2))
        Matrix([
        [1, 0],
        [0, 1],
        [2, 0],
        [0, 2]])
        """
        kls = type(args[0])
        return reduce(kls.col_join, args)

    _eval_simplify = simplify

    charpoly = berkowitz_charpoly


def classof(A, B):
    """
    Get the type of the result when combining matrices of different types.

    Currently the strategy is that immutability is contagious.

    Examples
    ========

    >>> from sympy import Matrix, ImmutableMatrix
    >>> from sympy.matrices.matrices import classof
    >>> M = Matrix([[1, 2], [3, 4]]) # a Mutable Matrix
    >>> IM = ImmutableMatrix([[1, 2], [3, 4]])
    >>> classof(M, IM)
    <class 'sympy.matrices.immutable.ImmutableMatrix'>
    """
    try:
        if A._class_priority > B._class_priority:
            return A.__class__
        else:
            return B.__class__
    except Exception:
        pass
    try:
        import numpy
        if isinstance(A, numpy.ndarray):
            return B.__class__
        if isinstance(B, numpy.ndarray):
            return A.__class__
    except Exception:
        pass
    raise TypeError("Incompatible classes %s, %s" % (A.__class__, B.__class__))


def a2idx(j, n=None):
    """Return integer after making positive and validating against n."""
    if type(j) is not int:
        try:
            j = j.__index__()
        except AttributeError:
            raise IndexError("Invalid index a[%r]" % (j,))
    if n is not None:
        if j < 0:
            j += n
        if not (j >= 0 and j < n):
            raise IndexError("Index out of range: a[%s]" % (j,))
    return int(j)


def _find_reasonable_pivot(col, iszerofunc=_iszero, simpfunc=_simplify):
    """ Find the lowest index of an item in `col` that is
    suitable for a pivot.  If `col` consists only of
    Floats, the pivot with the largest norm is returned.
    Otherwise, the first element where `iszerofunc` returns
    False is used.  If `iszerofunc` doesn't return false,
    items are simplified and retested until a suitable
    pivot is found.

    Returns a 4-tuple
        (pivot_offset, pivot_val, assumed_nonzero, newly_determined)
    where pivot_offset is the index of the pivot, pivot_val is
    the (possibly simplified) value of the pivot, assumed_nonzero
    is True if an assumption that the pivot was non-zero
    was made without being probed, and newly_determined are
    elements that were simplified during the process of pivot
    finding."""

    newly_determined = []
    col = list(col)
    # a column that contains a mix of floats and integers
    # but at least one float is considered a numerical
    # column, and so we do partial pivoting
    if all(isinstance(x, (Float, Integer)) for x in col) and any(
            isinstance(x, Float) for x in col):
        col_abs = [abs(x) for x in col]
        max_value = max(col_abs)
        if iszerofunc(max_value):
            # just because iszerofunc returned True, doesn't
            # mean the value is numerically zero.  Make sure
            # to replace all entries with numerical zeros
            if max_value != 0:
                newly_determined = [(i, 0) for i, x in enumerate(col) if x != 0]
            return (None, None, False, newly_determined)
        index = col_abs.index(max_value)
        return (index, col[index], False, newly_determined)

    # PASS 1 (iszerofunc directly)
    possible_zeros = []
    for i, x in enumerate(col):
        is_zero = iszerofunc(x)
        # is someone wrote a custom iszerofunc, it may return
        # BooleanFalse or BooleanTrue instead of True or False,
        # so use == for comparison instead of `is`
        if is_zero == False:
            # we found something that is definitely not zero
            return (i, x, False, newly_determined)
        possible_zeros.append(is_zero)

    # by this point, we've found no certain non-zeros
    if all(possible_zeros):
        # if everything is definitely zero, we have
        # no pivot
        return (None, None, False, newly_determined)

    # PASS 2 (iszerofunc after simplify)
    # we haven't found any for-sure non-zeros, so
    # go through the elements iszerofunc couldn't
    # make a determination about and opportunistically
    # simplify to see if we find something
    for i, x in enumerate(col):
        if possible_zeros[i] is not None:
            continue
        simped = simpfunc(x)
        is_zero = iszerofunc(simped)
        if is_zero == True or is_zero == False:
            newly_determined.append((i, simped))
        if is_zero == False:
            return (i, simped, False, newly_determined)
        possible_zeros[i] = is_zero

    # after simplifying, some things that were recognized
    # as zeros might be zeros
    if all(possible_zeros):
        # if everything is definitely zero, we have
        # no pivot
        return (None, None, False, newly_determined)

    # PASS 3 (.equals(0))
    # some expressions fail to simplify to zero, but
    # `.equals(0)` evaluates to True.  As a last-ditch
    # attempt, apply `.equals` to these expressions
    for i, x in enumerate(col):
        if possible_zeros[i] is not None:
            continue
        if x.equals(S.Zero):
            # `.iszero` may return False with
            # an implicit assumption (e.g., `x.equals(0)`
            # when `x` is a symbol), so only treat it
            # as proved when `.equals(0)` returns True
            possible_zeros[i] = True
            newly_determined.append((i, S.Zero))

    if all(possible_zeros):
        return (None, None, False, newly_determined)

    # at this point there is nothing that could definitely
    # be a pivot.  To maintain compatibility with existing
    # behavior, we'll assume that an illdetermined thing is
    # non-zero.  We should probably raise a warning in this case
    i = possible_zeros.index(None)
    return (i, col[i], True, newly_determined)


class _MinimalMatrix(object):
    """Class providing the minimum functionality
    for a matrix-like object and implementing every method
    required for a `MatrixRequired`.  This class does not have everything
    needed to become a full-fledged sympy object, but it will satisfy the
    requirements of anything inheriting from `MatrixRequired`.  If you wish
    to make a specialized matrix type, make sure to implement these
    methods and properties with the exception of `__init__` and `__repr__`
    which are included for convenience."""

    is_MatrixLike = True
    _sympify = staticmethod(sympify)
    _class_priority = 3

    is_Matrix = True
    is_MatrixExpr = False

    @classmethod
    def _new(cls, *args, **kwargs):
        return cls(*args, **kwargs)

    def __init__(self, rows, cols=None, mat=None):
        if isinstance(mat, FunctionType):
            # if we passed in a function, use that to populate the indices
            mat = list(mat(i, j) for i in range(rows) for j in range(cols))
        try:
            if cols is None and mat is None:
                mat = rows
            rows, cols = mat.shape
        except AttributeError:
            pass
        try:
            # if we passed in a list of lists, flatten it and set the size
            if cols is None and mat is None:
                mat = rows
            cols = len(mat[0])
            rows = len(mat)
            mat = [x for l in mat for x in l]
        except (IndexError, TypeError):
            pass
        self.mat = tuple(self._sympify(x) for x in mat)
        self.rows, self.cols = rows, cols
        if self.rows is None or self.cols is None:
            raise NotImplementedError("Cannot initialize matrix with given parameters")

    def __getitem__(self, key):
        def _normalize_slices(row_slice, col_slice):
            """Ensure that row_slice and col_slice don't have
            `None` in their arguments.  Any integers are converted
            to slices of length 1"""
            if not isinstance(row_slice, slice):
                row_slice = slice(row_slice, row_slice + 1, None)
            row_slice = slice(*row_slice.indices(self.rows))

            if not isinstance(col_slice, slice):
                col_slice = slice(col_slice, col_slice + 1, None)
            col_slice = slice(*col_slice.indices(self.cols))

            return (row_slice, col_slice)

        def _coord_to_index(i, j):
            """Return the index in _mat corresponding
            to the (i,j) position in the matrix. """
            return i * self.cols + j

        if isinstance(key, tuple):
            i, j = key
            if isinstance(i, slice) or isinstance(j, slice):
                # if the coordinates are not slices, make them so
                # and expand the slices so they don't contain `None`
                i, j = _normalize_slices(i, j)

                rowsList, colsList = list(range(self.rows))[i], \
                                     list(range(self.cols))[j]
                indices = (i * self.cols + j for i in rowsList for j in
                           colsList)
                return self._new(len(rowsList), len(colsList),
                                 list(self.mat[i] for i in indices))

            # if the key is a tuple of ints, change
            # it to an array index
            key = _coord_to_index(i, j)
        return self.mat[key]

    def __eq__(self, other):
        return self.shape == other.shape and list(self) == list(other)

    def __len__(self):
        return self.rows*self.cols

    def __repr__(self):
        return "_MinimalMatrix({}, {}, {})".format(self.rows, self.cols,
                                                   self.mat)

    @property
    def shape(self):
        return (self.rows, self.cols)<|MERGE_RESOLUTION|>--- conflicted
+++ resolved
@@ -2698,12 +2698,7 @@
         is_diagonalizable
 
         """
-<<<<<<< HEAD
-        kls = type(args[0])
-        return reduce(kls.row_join, args)
-=======
         from sympy.matrices import diag
->>>>>>> b1f55f2a
 
         if not self.is_square:
             raise NonSquareMatrixError()
@@ -3175,7 +3170,8 @@
         [1, 0, 2, 0],
         [0, 1, 0, 2]])
         """
-        return reduce(cls.row_join, args)
+        kls = type(args[0])
+        return reduce(kls.row_join, args)
 
     def integrate(self, *args):
         """Integrate each element of the matrix.
