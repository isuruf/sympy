# -*- coding: utf-8 -*-
<<<<<<< HEAD
from sympy import (Matrix, Piecewise, Ne, symbols, sqrt, Function, raises,
    Rational, conjugate, Derivative, tan, Function, log, floor, Symbol,
    pprint, sqrt, factorial, pi, sin, ceiling, pprint_use_unicode, I, S,
    Limit, oo, cos, Pow, Integral, exp, Eq, Lt, Gt, Ge, Le, gamma, Abs)
=======
from sympy import Matrix, Piecewise, Ne, symbols, sqrt, Function, \
    Rational, conjugate, Derivative, tan, Function, log, floor, Symbol, \
    pprint, sqrt, factorial, pi, sin, ceiling, pprint_use_unicode, I, S, \
    Limit, oo, cos, Pow, Integral, exp, Eq, Lt, Gt, Ge, Le, gamma
from sympy.utilities.pytest import raises
>>>>>>> a74ac1eb

from sympy.printing.pretty import pretty as xpretty
from sympy.printing.pretty import pprint

from sympy.utilities.pytest import raises

x, y, k = symbols('xyk')
th  = Symbol('theta')
ph  = Symbol('phi')


"""
Expressions whose pretty-printing is tested here:
(A '#' to the right of an expression indicates that its various acceptable
orderings are accounted for by the tests.)


BASIC EXPRESSIONS:

oo
(x**2)
1/x
y*x**-2
x**Rational(-5,2)
(-2)**x
Pow(3, 1, evaluate=False)
(x**2 + x + 1)  #
1-x  #
1-2*x  #
x/y
-x/y
(x+2)/y  #
(1+x)*y  #3
-5*x/(x+10)  # correct placement of negative sign
1 - Rational(3,2)*(x+1)


ORDERING:

x**2 + x + 1
1 - x
1 - 2*x
2*x**4 + y**2 - x**2 + y**3


RELATIONAL:

Eq(x, y)
Lt(x, y)
Gt(x, y)
Le(x, y)
Ge(x, y)
Ne(x/(y+1), y**2)  #


RATIONAL NUMBERS:

y*x**-2
y**Rational(3,2) * x**Rational(-5,2)
sin(x)**3/tan(x)**2


FUNCTIONS (ABS, CONJ, EXP, FUNCTION BRACES, FACTORIAL, FLOOR, CEILING):

(2*x + exp(x))  #
Abs(x)
Abs(x/(x**2+1)) #
Abs(1 / (y - Abs(x)))
factorial(n)
factorial(2*n)
factorial(factorial(factorial(n)))
factorial(n+1) #
conjugate(x)
conjugate(f(x+1)) #
f(x)
f(x, y)
f(x/(y+1), y) #
sin(x)**2
conjugate(a+b*I)
conjugate(exp(a+b*I))
conjugate( f(1 + conjugate(f(x))) ) #
f(x/(y+1), y)  # denom of first arg
floor(1 / (y - floor(x)))
ceiling(1 / (y - ceiling(x)))


SQRT:

sqrt(2)
2**Rational(1,3)
2**Rational(1,1000)
sqrt(x**2 + 1)
(1 + sqrt(5))**Rational(1,3)
2**(1/x)
sqrt(2+pi)
(2+(1+x**2)/(2+x))**Rational(1,4)+(1+x**Rational(1,1000))/sqrt(3+x**2)


DERIVATIVES:

Derivative(log(x), x, evaluate=False)
Derivative(log(x), x, evaluate=False) + x  #
Derivative(log(x) + x**2, x, y, evaluate=False)
Derivative(2*x*y, y, x, evaluate=False) + x**2  #
beta(alpha).diff(alpha)


INTEGRALS:

Integral(log(x), x)
Integral(x**2, x)
Integral((sin(x))**2 / (tan(x))**2)
Integral(x**(2**x), x)
Integral(x**2, (x,1,2))
Integral(x**2, (x,Rational(1,2),10))
Integral(x**2*y**2, x,y)
Integral(x**2, (x, None, 1))
Integral(x**2, (x, 1, None))
Integral(sin(th)/cos(ph), (th,0,pi), (ph, 0, 2*pi))


MATRICES:

Matrix([[x**2+1, 1], [y, x+y]])  #
Matrix([[x/y, y, th], [0, exp(I*k*ph), 1]])


PIECEWISE:

Piecewise((x,x<1),(x**2,True))


SEQUENCES (TUPLES, LISTS, DICTIONARIES):

()
[]
{}
(1/x,)
[x**2, 1/x, x, y, sin(th)**2/cos(ph)**2]
(x**2, 1/x, x, y, sin(th)**2/cos(ph)**2)
{x: sin(x)}
{1/x: 1/y, x: sin(x)**2}  #
[x**2]
(x**2,)
{x**2: 1}


LIMITS:

Limit(x, x, oo)
Limit(x**2, x, 0)
Limit(1/x, x, 0)
Limit(sin(x)/x, x, 0)

"""

def pretty(expr, order=None):
    """ASCII pretty-printing"""
    return xpretty(expr, order=order, use_unicode=False)


def upretty(expr):
    """Unicode pretty-printing"""
    return xpretty(expr, use_unicode=True)


def test_pretty_ascii_str():
    """Different acceptable outputs are listed here because of a disagreement
    between Python 2.4 and 2.6 on the output of repr('xxx').
    """
    assert pretty( 'xxx' ) in ["'xxx'", 'xxx']
    assert pretty( "xxx" ) in ["'xxx'", 'xxx']
    assert pretty( 'xxx\'xxx' ) in ['"xxx\'xxx"', 'xxx\'xxx']
    assert pretty( 'xxx"xxx' ) in ["'xxx\"xxx'", 'xxx\"xxx']
    assert pretty( 'xxx\"xxx' ) in ["'xxx\"xxx'", 'xxx\"xxx']
    assert pretty( "xxx'xxx" ) in ['"xxx\'xxx"', 'xxx\'xxx']
    assert pretty( "xxx\'xxx" ) in ['"xxx\'xxx"', 'xxx\'xxx']
    assert pretty( "xxx\"xxx" ) in ["'xxx\"xxx'", 'xxx\"xxx']
    assert pretty( "xxx\"xxx\'xxx" ) in ['\'xxx"xxx\\\'xxx\'', 'xxx"xxx\'xxx']
    assert pretty( "xxx\nxxx" ) in ["'xxx\nxxx'", 'xxx\nxxx']


def test_pretty_unicode_str():
    """Different acceptable outputs are listed here because of a disagreement
    between Python 2.4 and 2.6 on the output of repr(u'xxx').
    """
    assert pretty( u'xxx' ) in [u"'xxx'", u'xxx']
    assert pretty( u"xxx" ) in [u"'xxx'", u'xxx']
    assert pretty( u'xxx\'xxx' ) in [u'"xxx\'xxx"', u'xxx\'xxx']
    assert pretty( u'xxx"xxx' ) in [u"'xxx\"xxx'", u'xxx\"xxx']
    assert pretty( u'xxx\"xxx' ) in [u"'xxx\"xxx'", u'xxx\"xxx']
    assert pretty( u"xxx'xxx" ) in [u'"xxx\'xxx"', u'xxx\'xxx']
    assert pretty( u"xxx\'xxx" ) in [u'"xxx\'xxx"', u'xxx\'xxx']
    assert pretty( u"xxx\"xxx" ) in [u"'xxx\"xxx'", u'xxx\"xxx']
    assert pretty( u"xxx\"xxx\'xxx" ) in [u'\'xxx"xxx\\\'xxx\'', u'xxx"xxx\'xxx']
    assert pretty( u"xxx\nxxx" ) in [u"'xxx\nxxx'", u'xxx\nxxx']


def test_upretty_greek():
    assert upretty( oo ) == u'∞'
    assert upretty( Symbol('alpha^+_1') )   ==  u'α⁺₁'
    assert upretty( Symbol('beta') )    == u'β'
    assert upretty(Symbol('lambda')) == u'λ'


def test_upretty_multiindex():
    assert upretty( Symbol('beta12') )  == u'β₁₂'
    assert upretty( Symbol('Y00') )     == u'Y₀₀'
    assert upretty( Symbol('Y_00') )    == u'Y₀₀'
    assert upretty( Symbol('F^+-') )    == u'F⁺⁻'


def test_upretty_sub_super():
    assert upretty( Symbol('beta_1_2') )  == u'β₁ ₂'
    assert upretty( Symbol('beta^1^2') )  == u'β¹ ²'
    assert upretty( Symbol('beta_1^2') )  == u'β²₁'
    assert upretty( Symbol('beta_10_20') )  == u'β₁₀ ₂₀'
    assert upretty( Symbol('beta_ax_gamma^i') )  == u'βⁱₐₓ ᵧ'
    assert upretty( Symbol("F^1^2_3_4") )  == u'F¹ ²₃ ₄'
    assert upretty( Symbol("F_1_2^3^4") )  == u'F³ ⁴₁ ₂'
    assert upretty( Symbol("F_1_2_3_4") )  == u'F₁ ₂ ₃ ₄'
    assert upretty( Symbol("F^1^2^3^4") )  == u'F¹ ² ³ ⁴'


def test_upretty_subs_missingin_24():
    assert upretty( Symbol('F_beta') )  == u'Fᵦ'
    assert upretty( Symbol('F_gamma') ) == u'Fᵧ'
    assert upretty( Symbol('F_rho') )   == u'Fᵨ'
    assert upretty( Symbol('F_phi') )   == u'Fᵩ'
    assert upretty( Symbol('F_chi') )   == u'Fᵪ'

    assert upretty( Symbol('F_a') )     == u'Fₐ'
    assert upretty( Symbol('F_e') )     == u'Fₑ'
    assert upretty( Symbol('F_i') )     == u'Fᵢ'
    assert upretty( Symbol('F_o') )     == u'Fₒ'
    assert upretty( Symbol('F_u') )     == u'Fᵤ'
    assert upretty( Symbol('F_r') )     == u'Fᵣ'
    assert upretty( Symbol('F_v') )     == u'Fᵥ'
    assert upretty( Symbol('F_x') )     == u'Fₓ'


def test_pretty_basic():
    assert pretty( -Rational(1)/2 ) == '-1/2'
    assert pretty( -Rational(13)/22 ) == \
"""\
  13\n\
- --\n\
  22\
"""
    expr = oo
    ascii_str = \
"""\
oo\
"""
    ucode_str = \
u"""\
∞\
"""
    assert  pretty(expr) == ascii_str
    assert upretty(expr) == ucode_str

    expr = (x**2)
    ascii_str = \
"""\
 2\n\
x \
"""
    ucode_str = \
u"""\
 2\n\
x \
"""
    assert  pretty(expr) == ascii_str
    assert upretty(expr) == ucode_str

    expr = 1/x
    ascii_str = \
"""\
1\n\
-\n\
x\
"""
    ucode_str = \
u"""\
1\n\
─\n\
x\
"""
    assert  pretty(expr) == ascii_str
    assert upretty(expr) == ucode_str

    expr = y*x**-2
    ascii_str = \
"""\
y \n\
--\n\
 2\n\
x \
"""
    ucode_str = \
u"""\
y \n\
──\n\
 2\n\
x \
"""
    assert  pretty(expr) == ascii_str
    assert upretty(expr) == ucode_str

    expr = x**Rational(-5,2)
    ascii_str = \
"""\
 1  \n\
----\n\
 5/2\n\
x   \
"""
    ucode_str = \
u"""\
 1  \n\
────\n\
 5/2\n\
x   \
"""
    assert  pretty(expr) == ascii_str
    assert upretty(expr) == ucode_str

    expr = (-2)**x
    ascii_str = \
"""\
    x\n\
(-2) \
"""
    ucode_str = \
u"""\
    x\n\
(-2) \
"""
    assert  pretty(expr) == ascii_str
    assert upretty(expr) == ucode_str

    # See issue 1824
    expr = Pow(3, 1, evaluate=False)
    ascii_str = \
"""\
 1\n\
3 \
"""
    ucode_str = \
u"""\
 1\n\
3 \
"""
    assert  pretty(expr) == ascii_str
    assert upretty(expr) == ucode_str

    expr = (x**2 + x + 1)
    ascii_str_1 = \
"""\
         2\n\
1 + x + x \
"""
    ascii_str_2 = \
"""\
 2       \n\
x + x + 1\
"""
    ascii_str_3 = \
"""\
 2       \n\
x + 1 + x\
"""
    ucode_str_1 = \
u"""\
         2\n\
1 + x + x \
"""
    ucode_str_2 = \
u"""\
 2       \n\
x + x + 1\
"""
    ucode_str_3 = \
u"""\
 2       \n\
x + 1 + x\
"""
    assert  pretty(expr) in [ascii_str_1, ascii_str_2, ascii_str_3]
    assert upretty(expr) in [ucode_str_1, ucode_str_2, ucode_str_3]

    expr = 1-x
    ascii_str_1 = \
"""\
1 - x\
"""
    ascii_str_2 = \
"""\
-x + 1\
"""
    ucode_str_1 = \
u"""\
1 - x\
"""
    ucode_str_2 = \
u"""\
-x + 1\
"""
    assert  pretty(expr) in [ascii_str_1, ascii_str_2]
    assert upretty(expr) in [ucode_str_1, ucode_str_2]

    expr = 1-2*x
    ascii_str_1 = \
"""\
1 - 2*x\
"""
    ascii_str_2 = \
"""\
-2*x + 1\
"""
    ucode_str_1 = \
u"""\
1 - 2⋅x\
"""
    ucode_str_2 = \
u"""\
-2⋅x + 1\
"""
    assert  pretty(expr) in [ascii_str_1, ascii_str_2]
    assert upretty(expr) in [ucode_str_1, ucode_str_2]

    expr = x/y
    ascii_str = \
"""\
x\n\
-\n\
y\
"""
    ucode_str = \
u"""\
x\n\
─\n\
y\
"""
    assert  pretty(expr) == ascii_str
    assert upretty(expr) == ucode_str

    expr = -x/y
    ascii_str = \
"""\
-x\n\
--\n\
y \
"""
    ucode_str = \
u"""\
-x\n\
──\n\
y \
"""
    assert  pretty(expr) == ascii_str
    assert upretty(expr) == ucode_str

    expr = (x+2)/y
    ascii_str_1 = \
"""\
2 + x\n\
-----\n\
  y  \
"""
    ascii_str_2 = \
"""\
x + 2\n\
-----\n\
  y  \
"""
    ucode_str_1 = \
u"""\
2 + x\n\
─────\n\
  y  \
"""
    ucode_str_2 = \
u"""\
x + 2\n\
─────\n\
  y  \
"""
    assert  pretty(expr) in [ascii_str_1, ascii_str_2]
    assert upretty(expr) in [ucode_str_1, ucode_str_2]

    expr = (1+x)*y
    ascii_str_1 = \
"""\
y*(1 + x)\
"""
    ascii_str_2 = \
"""\
(1 + x)*y\
"""
    ascii_str_3 = \
"""\
y*(x + 1)\
"""
    ucode_str_1 = \
u"""\
y⋅(1 + x)\
"""
    ucode_str_2 = \
u"""\
(1 + x)⋅y\
"""
    ucode_str_3 = \
u"""\
y⋅(x + 1)\
"""
    assert  pretty(expr) in [ascii_str_1, ascii_str_2, ascii_str_3]
    assert upretty(expr) in [ucode_str_1, ucode_str_2, ucode_str_3]

    # Test for correct placement of the negative sign
    expr = -5*x/(x+10)
    ascii_str_1 = \
"""\
 -5*x \n\
------\n\
10 + x\
"""
    ascii_str_2 = \
"""\
 -5*x \n\
------\n\
x + 10\
"""
    ucode_str_1 = \
u"""\
 -5⋅x \n\
──────\n\
10 + x\
"""
    ucode_str_2 = \
u"""\
 -5⋅x \n\
──────\n\
x + 10\
"""
    assert  pretty(expr) in [ascii_str_1, ascii_str_2]
    assert upretty(expr) in [ucode_str_1, ucode_str_2]

    expr = 1 - Rational(3,2)*(x+1)
    ascii_str = \
"""\
       3*x\n\
-1/2 - ---\n\
        2 \
"""
    ucode_str = \
u"""\
       3⋅x\n\
-1/2 - ───\n\
        2 \
"""
    assert  pretty(expr) == ascii_str
    assert upretty(expr) == ucode_str


def test_pretty_ordering():
    assert pretty(x**2 + x + 1, order='lex') == \
"""\
 2        \n\
x  + x + 1\
"""
    assert pretty(x**2 + x + 1, order='rev-lex') == \
"""\
         2\n\
1 + x + x \
"""
    assert pretty(1 - x, order='lex') == '-x + 1'
    assert pretty(1 - x, order='rev-lex') == '1 - x'

    assert pretty(1 - 2*x, order='lex') == '-2*x + 1'
    assert pretty(1 - 2*x, order='rev-lex') == '1 - 2*x'

    f = 2*x**4 + y**2 - x**2 + y**3
    assert pretty(f, order=None) == \
"""\
 2    2    3      4\n\
y  - x  + y  + 2*x \
"""
    assert pretty(f, order='lex') == \
"""\
   4    2    3    2\n\
2*x  - x  + y  + y \
"""
    assert pretty(f, order='rev-lex') == \
"""\
 2    3    2      4\n\
y  + y  - x  + 2*x \
"""


def test_pretty_relational():
    expr = Eq(x, y)
    ascii_str = \
"""\
x = y\
"""
    ucode_str = \
u"""\
x = y\
"""
    assert  pretty(expr) == ascii_str
    assert upretty(expr) == ucode_str

    expr = Lt(x, y)
    ascii_str = \
"""\
x < y\
"""
    ucode_str = \
u"""\
x < y\
"""
    assert  pretty(expr) == ascii_str
    assert upretty(expr) == ucode_str

    expr = Gt(x, y)
    ascii_str = \
"""\
y < x\
"""
    ucode_str = \
u"""\
y < x\
"""
    assert  pretty(expr) == ascii_str
    assert upretty(expr) == ucode_str

    expr = Le(x, y)
    ascii_str = \
"""\
x <= y\
"""
    ucode_str = \
u"""\
x ≤ y\
"""
    assert  pretty(expr) == ascii_str
    assert upretty(expr) == ucode_str

    expr = Ge(x, y)
    ascii_str = \
"""\
y <= x\
"""
    ucode_str = \
u"""\
y ≤ x\
"""
    assert  pretty(expr) == ascii_str
    assert upretty(expr) == ucode_str

    expr = Ne(x/(y+1), y**2)
    ascii_str_1 = \
"""\
  x       2\n\
----- != y \n\
1 + y      \
"""
    ascii_str_2 = \
"""\
  x       2\n\
----- != y \n\
y + 1      \
"""
    ucode_str_1 = \
u"""\
  x      2\n\
───── ≠ y \n\
1 + y     \
"""
    ucode_str_2 = \
u"""\
  x      2\n\
───── ≠ y \n\
y + 1     \
"""
    assert  pretty(expr) in [ascii_str_1, ascii_str_2]
    assert upretty(expr) in [ucode_str_1, ucode_str_2]


def test_pretty_rational():
    expr = y*x**-2
    ascii_str = \
"""\
y \n\
--\n\
 2\n\
x \
"""
    ucode_str = \
u"""\
y \n\
──\n\
 2\n\
x \
"""
    assert  pretty(expr) == ascii_str
    assert upretty(expr) == ucode_str

    expr = y**Rational(3,2) * x**Rational(-5,2)
    ascii_str = \
"""\
 3/2\n\
y   \n\
----\n\
 5/2\n\
x   \
"""
    ucode_str = \
u"""\
 3/2\n\
y   \n\
────\n\
 5/2\n\
x   \
"""
    assert  pretty(expr) == ascii_str
    assert upretty(expr) == ucode_str

    expr = sin(x)**3/tan(x)**2
    ascii_str = \
"""\
   3   \n\
sin (x)\n\
-------\n\
   2   \n\
tan (x)\
"""
    ucode_str = \
u"""\
   3   \n\
sin (x)\n\
───────\n\
   2   \n\
tan (x)\
"""
    assert  pretty(expr) == ascii_str
    assert upretty(expr) == ucode_str


def test_pretty_functions():
    """Tests for Abs, conjugate, exp, function braces, and factorial."""
    expr = (2*x + exp(x))
    ascii_str_1 = \
"""\
       x\n\
2*x + e \
"""
    ascii_str_2 = \
"""\
 x      \n\
e  + 2*x\
"""
    ucode_str_1 = \
u"""\
       x\n\
2⋅x + ℯ \
"""
    ucode_str_2 = \
u"""\
 x     \n\
ℯ + 2⋅x\
"""
    assert  pretty(expr) in [ascii_str_1, ascii_str_2]
    assert upretty(expr) in [ucode_str_1, ucode_str_2]

    expr = Abs(x)
    ascii_str = \
"""\
|x|\
"""
    ucode_str = \
u"""\
│x│\
"""
    assert  pretty(expr) == ascii_str
    assert upretty(expr) == ucode_str

    expr = Abs(x/(x**2+1))
    ascii_str_1 = \
"""\
|  x   |\n\
|------|\n\
|     2|\n\
|1 + x |\
"""
    ascii_str_2 = \
"""\
|  x   |\n\
|------|\n\
| 2    |\n\
|x + 1 |\
"""
    ucode_str_1 = \
u"""\
│  x   │\n\
│──────│\n\
│     2│\n\
│1 + x │\
"""
    ucode_str_2 = \
u"""\
│  x   │\n\
│──────│\n\
│ 2    │\n\
│x + 1 │\
"""
    assert  pretty(expr) in [ascii_str_1, ascii_str_2]
    assert upretty(expr) in [ucode_str_1, ucode_str_2]

    expr = Abs(1 / (y - Abs(x)))
    ascii_str = \
"""\
|   1   |\n\
|-------|\n\
|y - |x||\
"""
    ucode_str = \
u"""\
│   1   │\n\
│───────│\n\
│y - │x││\
"""
    assert  pretty(expr) == ascii_str
    assert upretty(expr) == ucode_str

    n = Symbol('n', integer=True)
    expr = factorial(n)
    ascii_str = \
"""\
n!\
"""
    ucode_str = \
u"""\
n!\
"""
    assert  pretty(expr) == ascii_str
    assert upretty(expr) == ucode_str


    expr = factorial(2*n)
    ascii_str = \
"""\
(2*n)!\
"""
    ucode_str = \
u"""\
(2⋅n)!\
"""
    assert  pretty(expr) == ascii_str
    assert upretty(expr) == ucode_str

    expr = factorial(factorial(factorial(n)))
    ascii_str = \
"""\
((n!)!)!\
"""
    ucode_str = \
u"""\
((n!)!)!\
"""
    assert  pretty(expr) == ascii_str
    assert upretty(expr) == ucode_str

    expr = factorial(n+1)
    ascii_str_1 = \
"""\
(1 + n)!\
"""
    ascii_str_2 = \
"""\
(n + 1)!\
"""
    ucode_str_1 = \
u"""\
(1 + n)!\
"""
    ucode_str_2 = \
u"""\
(n + 1)!\
"""
    assert  pretty(expr) in [ascii_str_1, ascii_str_2]
    assert upretty(expr) in [ucode_str_1, ucode_str_2]

    expr = conjugate(x)
    ascii_str = \
"""\
_\n\
x\
"""
    ucode_str = \
u"""\
⎽\n\
x\
"""
    assert  pretty(expr) == ascii_str
    assert upretty(expr) == ucode_str

    f = Function('f')
    expr = conjugate(f(x+1))
    ascii_str_1 = \
"""\
________\n\
f(1 + x)\
"""
    ascii_str_2 = \
"""\
________\n\
f(x + 1)\
"""
    ucode_str_1 = \
u"""\
⎽⎽⎽⎽⎽⎽⎽⎽\n\
f(1 + x)\
"""
    ucode_str_2 = \
u"""\
⎽⎽⎽⎽⎽⎽⎽⎽\n\
f(1 + x)\
"""
    assert  pretty(expr) in [ascii_str_1, ascii_str_2]
    assert upretty(expr) in [ucode_str_1, ucode_str_2]

    expr = f(x)
    ascii_str = \
"""\
f(x)\
"""
    ucode_str = \
u"""\
f(x)\
"""
    assert  pretty(expr) == ascii_str
    assert upretty(expr) == ucode_str

    expr = f(x, y)
    ascii_str = \
"""\
f(x, y)\
"""
    ucode_str = \
u"""\
f(x, y)\
"""
    assert  pretty(expr) == ascii_str
    assert upretty(expr) == ucode_str

    expr = f(x/(y+1), y)
    ascii_str_1 = \
"""\
 /  x     \\\n\
f|-----, y|\n\
 \\1 + y   /\
"""
    ascii_str_2 = \
"""\
 /  x     \\\n\
f|-----, y|\n\
 \\y + 1   /\
"""
    ucode_str_1 = \
u"""\
 ⎛  x     ⎞\n\
f⎜─────, y⎟\n\
 ⎝1 + y   ⎠\
"""
    ucode_str_2 = \
u"""\
 ⎛  x     ⎞\n\
f⎜─────, y⎟\n\
 ⎝y + 1   ⎠\
"""
    assert  pretty(expr) in [ascii_str_1, ascii_str_2]
    assert upretty(expr) in [ucode_str_1, ucode_str_2]

    expr = sin(x)**2
    ascii_str = \
"""\
   2   \n\
sin (x)\
"""
    ucode_str = \
u"""\
   2   \n\
sin (x)\
"""
    assert  pretty(expr) == ascii_str
    assert upretty(expr) == ucode_str

    a, b = symbols('ab')
    expr = conjugate(a+b*I)
    ascii_str = \
"""\
    _   _\n\
- I*b + a\
"""
    ucode_str = \
u"""\
    ⎽   ⎽\n\
- ⅈ⋅b + a\
"""
    assert  pretty(expr) == ascii_str
    assert upretty(expr) == ucode_str

    expr = conjugate(exp(a+b*I))
    ascii_str = \
"""\
     _   _\n\
 - I*b + a\n\
e         \
"""
    ucode_str = \
u"""\
     ⎽   ⎽\n\
 - ⅈ⋅b + a\n\
ℯ         \
"""
    assert  pretty(expr) == ascii_str
    assert upretty(expr) == ucode_str

    expr = conjugate( f(1 + conjugate(f(x))) )
    ascii_str_1 = \
"""\
___________\n\
 /    ____\\\n\
f\\1 + f(x)/\
"""
    ascii_str_2 = \
"""\
___________\n\
 /____    \\\n\
f\\f(x) + 1/\
"""
    ucode_str_1 = \
u"""\
⎽⎽⎽⎽⎽⎽⎽⎽⎽⎽⎽\n\
 ⎛    ⎽⎽⎽⎽⎞\n\
f⎝1 + f(x)⎠\
"""
    ucode_str_2 = \
u"""\
⎽⎽⎽⎽⎽⎽⎽⎽⎽⎽⎽\n\
 ⎛⎽⎽⎽⎽    ⎞\n\
f⎝f(x) + 1⎠\
"""
    assert  pretty(expr) in [ascii_str_1, ascii_str_2]
    assert upretty(expr) in [ucode_str_1, ucode_str_2]

    expr = f(x/(y+1), y)
    ascii_str_1 = \
"""\
 /  x     \\\n\
f|-----, y|\n\
 \\1 + y   /\
"""
    ascii_str_2 = \
"""\
 /  x     \\\n\
f|-----, y|\n\
 \\y + 1   /\
"""
    ucode_str_1 = \
u"""\
 ⎛  x     ⎞\n\
f⎜─────, y⎟\n\
 ⎝1 + y   ⎠\
"""
    ucode_str_2 = \
u"""\
 ⎛  x     ⎞\n\
f⎜─────, y⎟\n\
 ⎝y + 1   ⎠\
"""
    assert  pretty(expr) in [ascii_str_1, ascii_str_2]
    assert upretty(expr) in [ucode_str_1, ucode_str_2]

    expr = floor(1 / (y - floor(x)))
    ascii_str = \
"""\
     /     1      \\\n\
floor|------------|\n\
     \y - floor(x)/\
"""
    ucode_str = \
u"""\
⎢   1   ⎥\n\
⎢───────⎥\n\
⎣y - ⌊x⌋⎦\
"""
    assert  pretty(expr) == ascii_str
    assert upretty(expr) == ucode_str

    expr = ceiling(1 / (y - ceiling(x)))
    ascii_str = \
"""\
       /      1       \\\n\
ceiling|--------------|\n\
       \y - ceiling(x)/\
"""
    ucode_str = \
u"""\
⎡   1   ⎤\n\
⎢───────⎥\n\
⎢y - ⌈x⌉⎥\
"""
    assert  pretty(expr) == ascii_str
    assert upretty(expr) == ucode_str


def test_pretty_sqrt():
    expr = sqrt(2)
    ascii_str = \
"""\
  ___\n\
\/ 2 \
"""
    ucode_str = \
u"""\
  ⎽⎽⎽\n\
╲╱ 2 \
"""
    assert  pretty(expr) == ascii_str
    assert upretty(expr) == ucode_str

    expr = 2**Rational(1,3)
    ascii_str = \
"""\
3 ___\n\
\/ 2 \
"""
    ucode_str = \
u"""\
3 ⎽⎽⎽\n\
╲╱ 2 \
"""
    assert  pretty(expr) == ascii_str
    assert upretty(expr) == ucode_str

    expr = 2**Rational(1,1000)
    ascii_str = \
"""\
1000___\n\
  \/ 2 \
"""
    ucode_str = \
u"""\
1000⎽⎽⎽\n\
  ╲╱ 2 \
"""
    assert  pretty(expr) == ascii_str
    assert upretty(expr) == ucode_str

    expr = sqrt(x**2 + 1)
    ascii_str = \
"""\
   ________\n\
  /      2 \n\
\/  1 + x  \
"""
    ucode_str = \
u"""\
   ⎽⎽⎽⎽⎽⎽⎽⎽\n\
  ╱      2 \n\
╲╱  1 + x  \
"""
    assert  pretty(expr) == ascii_str
    assert upretty(expr) == ucode_str

    expr = (1 + sqrt(5))**Rational(1,3)
    ascii_str = \
"""\
   ___________\n\
3 /       ___ \n\
\/  1 + \/ 5  \
"""
    ucode_str = \
u"""\
   ⎽⎽⎽⎽⎽⎽⎽⎽⎽⎽⎽\n\
3 ╱       ⎽⎽⎽ \n\
╲╱  1 + ╲╱ 5  \
"""
    assert  pretty(expr) == ascii_str
    assert upretty(expr) == ucode_str

    expr = 2**(1/x)
    ascii_str = \
"""\
x ___\n\
\/ 2 \
"""
    ucode_str = \
u"""\
x ⎽⎽⎽\n\
╲╱ 2 \
"""
    assert  pretty(expr) == ascii_str
    assert upretty(expr) == ucode_str

    expr = sqrt(2+pi)
    ascii_str = \
"""\
  ________\n\
\/ 2 + pi \
"""
    ucode_str = \
u"""\
  ⎽⎽⎽⎽⎽⎽⎽\n\
╲╱ 2 + π \
"""
    assert  pretty(expr) == ascii_str
    assert upretty(expr) == ucode_str

    expr = (2+(1+x**2)/(2+x))**Rational(1,4)+(1+x**Rational(1,1000))/sqrt(3+x**2)
    ascii_str = \
"""\
                   ____________\n\
    1000___       /          2 \n\
1 +   \/ x       /      1 + x  \n\
----------- + 4 /   2 + ------ \n\
   ________   \/        2 + x  \n\
  /      2                     \n\
\/  3 + x                      \
"""
    ucode_str = \
u"""\
                   ⎽⎽⎽⎽⎽⎽⎽⎽⎽⎽⎽⎽\n\
    1000⎽⎽⎽       ╱          2 \n\
1 +   ╲╱ x       ╱      1 + x  \n\
─────────── + 4 ╱   2 + ────── \n\
   ⎽⎽⎽⎽⎽⎽⎽⎽   ╲╱        2 + x  \n\
  ╱      2                     \n\
╲╱  3 + x                      \
"""
    assert  pretty(expr) == ascii_str
    assert upretty(expr) == ucode_str


def test_pretty_derivatives():
    # Simple
    expr = Derivative(log(x), x, evaluate=False)
    ascii_str = \
"""\
d         \n\
--(log(x))\n\
dx        \
"""
    ucode_str = \
u"""\
d         \n\
──(log(x))\n\
dx        \
"""
    assert  pretty(expr) == ascii_str
    assert upretty(expr) == ucode_str

    expr = Derivative(log(x), x, evaluate=False) + x
    ascii_str_1 = \
"""\
    d         \n\
x + --(log(x))\n\
    dx        \
"""
    ascii_str_2 = \
"""\
d             \n\
--(log(x)) + x\n\
dx            \
"""
    ucode_str_1 = \
u"""\
    d         \n\
x + ──(log(x))\n\
    dx        \
"""
    ucode_str_2 = \
u"""\
d             \n\
──(log(x)) + x\n\
dx            \
"""
    assert  pretty(expr) in [ascii_str_1, ascii_str_2]
    assert upretty(expr) in [ucode_str_1, ucode_str_2]

    expr = Derivative(log(x) + x**2, x, y, evaluate=False)
    ascii_str_1 = \
"""\
   2              \n\
  d  /          2\\\n\
-----\log(x) + x /\n\
dy dx             \
"""
    ascii_str_2 = \
"""\
   2              \n\
  d  / 2        \\\n\
-----\\x + log(x)/\n\
dy dx             \
"""
    ucode_str_1 = \
u"""\
   2              \n\
  d  ⎛          2⎞\n\
─────⎝log(x) + x ⎠\n\
dy dx             \
"""
    ucode_str_2 = \
u"""\
   2             \n\
  d  ⎛ 2        ⎞\n\
─────⎝x + log(x)⎠\n\
dy dx             \
"""
    assert  pretty(expr) in [ascii_str_1, ascii_str_2]
    assert upretty(expr) in [ucode_str_1, ucode_str_2]

    # Multiple symbols
    expr = Derivative(2*x*y, y, x, evaluate=False) + x**2
    ascii_str_1 = \
"""\
   2             \n\
  d             2\n\
-----(2*x*y) + x \n\
dx dy            \
"""
    ascii_str_2 = \
"""\
   2             \n\
  d   2          \n\
-----x + (2*x*y) \n\
dx dy            \
"""
    ucode_str_1 = \
u"""\
   2             \n\
  d             2\n\
─────(2⋅x⋅y) + x \n\
dx dy            \
"""
    ucode_str_2 = \
u"""\
   2             \n\
  d   2          \n\
─────x + (2*x*y) \n\
dx dy            \
"""
    assert  pretty(expr) in [ascii_str_1, ascii_str_2]
    assert upretty(expr) in [ucode_str_1, ucode_str_2]

    # Greek letters
    alpha = Symbol('alpha')
    beta  = Function('beta')
    expr = beta(alpha).diff(alpha)
    ascii_str = \
"""\
  d                \n\
------(beta(alpha))\n\
dalpha             \
"""
    ucode_str = \
u"""\
d       \n\
──(β(α))\n\
dα      \
"""
    assert  pretty(expr) == ascii_str
    assert upretty(expr) == ucode_str


def test_pretty_integrals():
    expr = Integral(log(x), x)
    ascii_str = \
"""\
  /         \n\
 |          \n\
 | log(x) dx\n\
 |          \n\
/           \
"""
    ucode_str = \
u"""\
⌠          \n\
⎮ log(x) dx\n\
⌡          \
"""
    assert  pretty(expr) == ascii_str
    assert upretty(expr) == ucode_str

    expr = Integral(x**2, x)
    ascii_str = \
"""\
  /     \n\
 |      \n\
 |  2   \n\
 | x  dx\n\
 |      \n\
/       \
"""
    ucode_str = \
u"""\
⌠      \n\
⎮  2   \n\
⎮ x  dx\n\
⌡      \
"""
    assert  pretty(expr) == ascii_str
    assert upretty(expr) == ucode_str

    expr = Integral((sin(x))**2 / (tan(x))**2)
    ascii_str = \
"""\
  /          \n\
 |           \n\
 |    2      \n\
 | sin (x)   \n\
 | ------- dx\n\
 |    2      \n\
 | tan (x)   \n\
 |           \n\
/            \
"""
    ucode_str = \
u"""\
⌠           \n\
⎮    2      \n\
⎮ sin (x)   \n\
⎮ ─────── dx\n\
⎮    2      \n\
⎮ tan (x)   \n\
⌡           \
"""
    assert  pretty(expr) == ascii_str
    assert upretty(expr) == ucode_str

    expr = Integral(x**(2**x), x)
    ascii_str = \
"""\
  /        \n\
 |         \n\
 |  / x\   \n\
 |  \\2 /   \n\
 | x     dx\n\
 |         \n\
/          \
"""
    ucode_str = \
u"""\
⌠         \n\
⎮  ⎛ x⎞   \n\
⎮  ⎝2 ⎠   \n\
⎮ x     dx\n\
⌡         \
"""
    assert  pretty(expr) == ascii_str
    assert upretty(expr) == ucode_str

    expr = Integral(x**2, (x,1,2))
    ascii_str = \
"""\
  2      \n\
  /      \n\
 |       \n\
 |   2   \n\
 |  x  dx\n\
 |       \n\
/        \n\
1        \
"""
    ucode_str = \
u"""\
2      \n\
⌠      \n\
⎮  2   \n\
⎮ x  dx\n\
⌡      \n\
1      \
"""
    assert  pretty(expr) == ascii_str
    assert upretty(expr) == ucode_str

    expr = Integral(x**2, (x,Rational(1,2),10))
    ascii_str = \
"""\
 10      \n\
  /      \n\
 |       \n\
 |   2   \n\
 |  x  dx\n\
 |       \n\
/        \n\
1/2      \
"""
    ucode_str = \
u"""\
 10      \n\
 ⌠       \n\
 ⎮   2   \n\
 ⎮  x  dx\n\
 ⌡       \n\
1/2      \
"""
    assert  pretty(expr) == ascii_str
    assert upretty(expr) == ucode_str

    expr = Integral(x**2*y**2, x,y)
    ascii_str = \
"""\
  /  /           \n\
 |  |            \n\
 |  |  2  2      \n\
 |  | x *y  dx dy\n\
 |  |            \n\
/  /             \
"""
    ucode_str = \
u"""\
⌠ ⌠            \n\
⎮ ⎮  2  2      \n\
⎮ ⎮ x ⋅y  dx dy\n\
⌡ ⌡            \
"""
    assert  pretty(expr) == ascii_str
    assert upretty(expr) == ucode_str

    expr = Integral(sin(th)/cos(ph), (th,0,pi), (ph, 0, 2*pi))
    ascii_str = \
"""\
 2*pi pi                           \n\
   /   /                           \n\
  |   |                            \n\
  |   |  sin(theta)                \n\
  |   |  ---------- d(theta) d(phi)\n\
  |   |   cos(phi)                 \n\
  |   |                            \n\
 /   /                             \n\
 0   0                             \
"""
    ucode_str = \
u"""\
2⋅π π             \n\
 ⌠  ⌠             \n\
 ⎮  ⎮ sin(θ)      \n\
 ⎮  ⎮ ────── dθ dφ\n\
 ⎮  ⎮ cos(φ)      \n\
 ⌡  ⌡             \n\
 0  0             \
"""
    assert  pretty(expr) == ascii_str
    assert upretty(expr) == ucode_str


def test_pretty_matrix():
    expr = Matrix([[x**2+1, 1], [y, x+y]])
    ascii_str_1 = \
"""\
[     2       ]
[1 + x     1  ]
[             ]
[  y     x + y]\
"""
    ascii_str_2 = \
"""\
[ 2           ]
[x + 1     1  ]
[             ]
[  y     y + x]\
"""
    ucode_str_1 = \
u"""\
⎡     2       ⎤
⎢1 + x     1  ⎥
⎢             ⎥
⎣  y     x + y⎦\
"""
    ucode_str_2 = \
u"""\
⎡ 2           ⎤
⎢x + 1     1  ⎥
⎢             ⎥
⎣  y     y + x⎦\
"""
    assert  pretty(expr) in [ascii_str_1, ascii_str_2]
    assert upretty(expr) in [ucode_str_1, ucode_str_2]

    expr = Matrix([[x/y, y, th], [0, exp(I*k*ph), 1]])
    ascii_str = \
"""\
[x                 ]
[-     y      theta]
[y                 ]
[                  ]
[    I*k*phi       ]
[0  e           1  ]\
"""
    ucode_str = \
u"""\
⎡x           ⎤
⎢─    y     θ⎥
⎢y           ⎥
⎢            ⎥
⎢    ⅈ⋅k⋅φ   ⎥
⎣0  ℯ       1⎦\
"""
    assert  pretty(expr) == ascii_str
    assert upretty(expr) == ucode_str


def test_pretty_piecewise():
    expr = Piecewise((x,x<1),(x**2,True))
    ascii_str = \
"""\
/x   for x < 1\n\
|             \n\
< 2           \n\
|x   otherwise\n\
\             \
"""
    ucode_str = \
u"""\
⎧x   for x < 1\n\
⎪             \n\
⎨ 2           \n\
⎪x   otherwise\n\
⎩             \
"""
    assert  pretty(expr) == ascii_str
    assert upretty(expr) == ucode_str


def test_pretty_seq():
    expr = ()
    ascii_str = \
"""\
()\
"""
    ucode_str = \
u"""\
()\
"""
    assert  pretty(expr) == ascii_str
    assert upretty(expr) == ucode_str

    expr = []
    ascii_str = \
"""\
[]\
"""
    ucode_str = \
u"""\
[]\
"""
    assert  pretty(expr) == ascii_str
    assert upretty(expr) == ucode_str

    expr = {}
    ascii_str = \
"""\
{}\
"""
    ucode_str = \
u"""\
{}\
"""
    assert  pretty(expr) == ascii_str
    assert upretty(expr) == ucode_str

    expr = (1/x,)
    ascii_str = \
"""\
 1  \n\
(-,)\n\
 x  \
"""
    ucode_str = \
u"""\
⎛1 ⎞\n\
⎜─,⎟\n\
⎝x ⎠\
"""
    assert  pretty(expr) == ascii_str
    assert upretty(expr) == ucode_str

    expr = [x**2, 1/x, x, y, sin(th)**2/cos(ph)**2]
    ascii_str = \
"""\
                 2        \n\
  2  1        sin (theta) \n\
[x , -, x, y, -----------]\n\
     x            2       \n\
               cos (phi)  \
"""
    ucode_str = \
u"""\
⎡                2   ⎤\n\
⎢ 2  1        sin (θ)⎥\n\
⎢x , ─, x, y, ───────⎥\n\
⎢    x           2   ⎥\n\
⎣             cos (φ)⎦\
"""
    assert  pretty(expr) == ascii_str
    assert upretty(expr) == ucode_str

    expr = (x**2, 1/x, x, y, sin(th)**2/cos(ph)**2)
    ascii_str = \
"""\
                 2        \n\
  2  1        sin (theta) \n\
(x , -, x, y, -----------)\n\
     x            2       \n\
               cos (phi)  \
"""
    ucode_str = \
u"""\
⎛                2   ⎞\n\
⎜ 2  1        sin (θ)⎟\n\
⎜x , ─, x, y, ───────⎟\n\
⎜    x           2   ⎟\n\
⎝             cos (φ)⎠\
"""
    assert  pretty(expr) == ascii_str
    assert upretty(expr) == ucode_str

    expr = {x: sin(x)}
    ascii_str = \
"""\
{x: sin(x)}\
"""
    ucode_str = \
u"""\
{x: sin(x)}\
"""
    assert  pretty(expr) == ascii_str
    assert upretty(expr) == ucode_str

    expr = {1/x: 1/y, x: sin(x)**2}
    ascii_str_1 = \
"""\
       2     1  1 \n\
{x: sin (x), -: -}\n\
             x  y \
"""
    ascii_str_2 = \
"""\
 1  1        2    \n\
{-: -, x: sin (x)}\n\
 x  y             \
"""
    ucode_str_1 = \
u"""\
⎧      2     1  1⎫\n\
⎨x: sin (x), ─: ─⎬\n\
⎩            x  y⎭\
"""
    ucode_str_2 = \
u"""\
⎧1  1        2   ⎫\n\
⎨-: -, x: sin (x)⎬\n\
⎩x  y            ⎭\
"""
    assert  pretty(expr) in [ascii_str_1, ascii_str_1]
    assert upretty(expr) in [ucode_str_1, ucode_str_2]

    # There used to be a bug with pretty-printing sequences of even height.
    expr = [x**2]
    ascii_str = \
"""\
  2 \n\
[x ]\
"""
    ucode_str = \
u"""\
⎡ 2⎤\n\
⎣x ⎦\
"""
    assert  pretty(expr) == ascii_str
    assert upretty(expr) == ucode_str

    expr = (x**2,)
    ascii_str = \
"""\
  2  \n\
(x ,)\
"""
    ucode_str = \
u"""\
⎛ 2 ⎞\n\
⎝x ,⎠\
"""
    assert  pretty(expr) == ascii_str
    assert upretty(expr) == ucode_str

    expr = {x**2: 1}
    ascii_str = \
"""\
  2    \n\
{x : 1}\
"""
    ucode_str = \
u"""\
⎧ 2   ⎫\n\
⎨x : 1⎬\n\
⎩     ⎭\
"""
    assert  pretty(expr) == ascii_str
    assert upretty(expr) == ucode_str


def test_pretty_limits():
    expr = Limit(x, x, oo)
    ascii_str = \
"""\
 lim x\n\
x->oo \
"""
    ucode_str = \
u"""\
lim x\n\
x->∞ \
"""
    assert  pretty(expr) == ascii_str
    assert upretty(expr) == ucode_str

    expr = Limit(x**2, x, 0)
    ascii_str = \
"""\
     2\n\
lim x \n\
x->0  \
"""
    ucode_str = \
u"""\
     2\n\
lim x \n\
x->0  \
"""
    assert  pretty(expr) == ascii_str
    assert upretty(expr) == ucode_str

    expr = Limit(1/x, x, 0)
    ascii_str = \
"""\
    1\n\
lim -\n\
x->0x\
"""
    ucode_str = \
u"""\
    1\n\
lim ─\n\
x->0x\
"""
    assert  pretty(expr) == ascii_str
    assert upretty(expr) == ucode_str

    expr = Limit(sin(x)/x, x, 0)
    ascii_str = \
"""\
    sin(x)\n\
lim ------\n\
x->0  x   \
"""
    ucode_str = \
u"""\
    sin(x)\n\
lim ──────\n\
x->0  x   \
"""
    assert  pretty(expr) == ascii_str
    assert upretty(expr) == ucode_str


def test_pretty_prec():
    assert xpretty(S("0.3"), full_prec=True) == "0.300000000000000"
    assert xpretty(S("0.3"), full_prec="auto") == "0.300000000000000"
    assert xpretty(S("0.3"), full_prec=False) == "0.3"
    assert xpretty(S("0.3")*x, full_prec=True, use_unicode=False) in [
            "0.300000000000000*x",
            "x*0.300000000000000"
            ]
    assert xpretty(S("0.3")*x, full_prec="auto", use_unicode=False) in [
            "0.3*x",
            "x*0.3"
            ]
    assert xpretty(S("0.3")*x, full_prec=False, use_unicode=False) in [
            "0.3*x",
            "x*0.3"
            ]


def test_pprint():
    import StringIO, sys
    fd = StringIO.StringIO()
    sso = sys.stdout
    sys.stdout = fd
    try:
        pprint(pi, use_unicode=False)
    finally:
        sys.stdout = sso
    assert fd.getvalue() == 'pi\n'


def test_pretty_class():
    """Test that the printer dispatcher correctly handles classes."""
    class C: pass   # C has no .__class__ and this was causing problems
    class D(object): pass

    assert pretty( C ) == str( C )
    assert pretty( D ) == str( D )


def test_pretty_no_wrap_line():
    huge_expr = 0
    for i in range(20):
        huge_expr += i*sin(i+x)
    assert xpretty(huge_expr            ).find('\n') != -1
    assert xpretty(huge_expr, wrap_line=False).find('\n') == -1


def test_settings():
    raises(TypeError, 'pretty(S(4), method="garbage")')
<|MERGE_RESOLUTION|>--- conflicted
+++ resolved
@@ -1,16 +1,8 @@
 # -*- coding: utf-8 -*-
-<<<<<<< HEAD
-from sympy import (Matrix, Piecewise, Ne, symbols, sqrt, Function, raises,
+from sympy import (Matrix, Piecewise, Ne, symbols, sqrt, Function,
     Rational, conjugate, Derivative, tan, Function, log, floor, Symbol,
     pprint, sqrt, factorial, pi, sin, ceiling, pprint_use_unicode, I, S,
     Limit, oo, cos, Pow, Integral, exp, Eq, Lt, Gt, Ge, Le, gamma, Abs)
-=======
-from sympy import Matrix, Piecewise, Ne, symbols, sqrt, Function, \
-    Rational, conjugate, Derivative, tan, Function, log, floor, Symbol, \
-    pprint, sqrt, factorial, pi, sin, ceiling, pprint_use_unicode, I, S, \
-    Limit, oo, cos, Pow, Integral, exp, Eq, Lt, Gt, Ge, Le, gamma
-from sympy.utilities.pytest import raises
->>>>>>> a74ac1eb
 
 from sympy.printing.pretty import pretty as xpretty
 from sympy.printing.pretty import pprint
