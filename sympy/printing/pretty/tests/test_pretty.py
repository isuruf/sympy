# -*- coding: utf-8 -*-
from sympy import (
    Add, And, Basic, Derivative, Dict, Eq, Equivalent, FF,
    FiniteSet, Function, Ge, Gt, I, Implies, Integral,
    Lambda, Le, Limit, Lt, Matrix, Mul, Nand, Ne, Nor, Not, O, Or,
    Pow, Product, QQ, RR, Rational, Ray, rootof, RootSum, S,
    Segment, Subs, Sum, Symbol, Tuple, Trace, Xor, ZZ, conjugate,
    groebner, oo, pi, symbols, ilex, grlex, Range, Contains,
    SeqPer, SeqFormula, SeqAdd, SeqMul, Interval, Union, fourier_series, fps,
    Complement, FiniteSet, Interval, Intersection, Union)

from sympy.functions import (Abs, Chi, Ci, Ei, KroneckerDelta,
    Piecewise, Shi, Si, atan2, binomial, catalan, ceiling, cos,
    euler, exp, expint, factorial, factorial2, floor, gamma, hyper, log,
    lowergamma, meijerg, sin, sqrt, subfactorial, tan, uppergamma,
    elliptic_k, elliptic_f, elliptic_e, elliptic_pi)

<<<<<<< HEAD
from sympy.codegen.ast import (Assignment, AddAugmentedAssignment,
    SubAugmentedAssignment, MulAugmentedAssignment, DivAugmentedAssignment, ModAugmentedAssignment)
=======
from sympy.matrices import Adjoint, Inverse, MatrixSymbol, Transpose

from sympy.printing.codeprinter import Assignment
>>>>>>> b7e70ae2

from sympy.printing.pretty import pretty as xpretty
from sympy.printing.pretty import pprint

from sympy.physics.units import joule

from sympy.utilities.pytest import raises, XFAIL
from sympy.core.trace import Tr

from sympy.core.compatibility import u_decode as u
from sympy.core.compatibility import range

a, b, x, y, z, k = symbols('a,b,x,y,z,k')
th = Symbol('theta')
ph = Symbol('phi')

"""
Expressions whose pretty-printing is tested here:
(A '#' to the right of an expression indicates that its various acceptable
orderings are accounted for by the tests.)


BASIC EXPRESSIONS:

oo
(x**2)
1/x
y*x**-2
x**Rational(-5,2)
(-2)**x
Pow(3, 1, evaluate=False)
(x**2 + x + 1)  #
1-x  #
1-2*x  #
x/y
-x/y
(x+2)/y  #
(1+x)*y  #3
-5*x/(x+10)  # correct placement of negative sign
1 - Rational(3,2)*(x+1)
-(-x + 5)*(-x - 2*sqrt(2) + 5) - (-y + 5)*(-y + 5) # issue 5524


ORDERING:

x**2 + x + 1
1 - x
1 - 2*x
2*x**4 + y**2 - x**2 + y**3


RELATIONAL:

Eq(x, y)
Lt(x, y)
Gt(x, y)
Le(x, y)
Ge(x, y)
Ne(x/(y+1), y**2)  #


RATIONAL NUMBERS:

y*x**-2
y**Rational(3,2) * x**Rational(-5,2)
sin(x)**3/tan(x)**2


FUNCTIONS (ABS, CONJ, EXP, FUNCTION BRACES, FACTORIAL, FLOOR, CEILING):

(2*x + exp(x))  #
Abs(x)
Abs(x/(x**2+1)) #
Abs(1 / (y - Abs(x)))
factorial(n)
factorial(2*n)
subfactorial(n)
subfactorial(2*n)
factorial(factorial(factorial(n)))
factorial(n+1) #
conjugate(x)
conjugate(f(x+1)) #
f(x)
f(x, y)
f(x/(y+1), y) #
f(x**x**x**x**x**x)
sin(x)**2
conjugate(a+b*I)
conjugate(exp(a+b*I))
conjugate( f(1 + conjugate(f(x))) ) #
f(x/(y+1), y)  # denom of first arg
floor(1 / (y - floor(x)))
ceiling(1 / (y - ceiling(x)))


SQRT:

sqrt(2)
2**Rational(1,3)
2**Rational(1,1000)
sqrt(x**2 + 1)
(1 + sqrt(5))**Rational(1,3)
2**(1/x)
sqrt(2+pi)
(2+(1+x**2)/(2+x))**Rational(1,4)+(1+x**Rational(1,1000))/sqrt(3+x**2)


DERIVATIVES:

Derivative(log(x), x, evaluate=False)
Derivative(log(x), x, evaluate=False) + x  #
Derivative(log(x) + x**2, x, y, evaluate=False)
Derivative(2*x*y, y, x, evaluate=False) + x**2  #
beta(alpha).diff(alpha)


INTEGRALS:

Integral(log(x), x)
Integral(x**2, x)
Integral((sin(x))**2 / (tan(x))**2)
Integral(x**(2**x), x)
Integral(x**2, (x,1,2))
Integral(x**2, (x,Rational(1,2),10))
Integral(x**2*y**2, x,y)
Integral(x**2, (x, None, 1))
Integral(x**2, (x, 1, None))
Integral(sin(th)/cos(ph), (th,0,pi), (ph, 0, 2*pi))


MATRICES:

Matrix([[x**2+1, 1], [y, x+y]])  #
Matrix([[x/y, y, th], [0, exp(I*k*ph), 1]])


PIECEWISE:

Piecewise((x,x<1),(x**2,True))


SEQUENCES (TUPLES, LISTS, DICTIONARIES):

()
[]
{}
(1/x,)
[x**2, 1/x, x, y, sin(th)**2/cos(ph)**2]
(x**2, 1/x, x, y, sin(th)**2/cos(ph)**2)
{x: sin(x)}
{1/x: 1/y, x: sin(x)**2}  #
[x**2]
(x**2,)
{x**2: 1}


LIMITS:

Limit(x, x, oo)
Limit(x**2, x, 0)
Limit(1/x, x, 0)
Limit(sin(x)/x, x, 0)


UNITS:

joule => kg*m**2/s


SUBS:

Subs(f(x), x, ph**2)
Subs(f(x).diff(x), x, 0)
Subs(f(x).diff(x)/y, (x, y), (0, Rational(1, 2)))


ORDER:

O(1)
O(1/x)
O(x**2 + y**2)

"""


def pretty(expr, order=None):
    """ASCII pretty-printing"""
    return xpretty(expr, order=order, use_unicode=False, wrap_line=False)


def upretty(expr, order=None):
    """Unicode pretty-printing"""
    return xpretty(expr, order=order, use_unicode=True, wrap_line=False)


def test_pretty_ascii_str():
    assert pretty( 'xxx' ) == 'xxx'
    assert pretty( "xxx" ) == 'xxx'
    assert pretty( 'xxx\'xxx' ) == 'xxx\'xxx'
    assert pretty( 'xxx"xxx' ) == 'xxx\"xxx'
    assert pretty( 'xxx\"xxx' ) == 'xxx\"xxx'
    assert pretty( "xxx'xxx" ) == 'xxx\'xxx'
    assert pretty( "xxx\'xxx" ) == 'xxx\'xxx'
    assert pretty( "xxx\"xxx" ) == 'xxx\"xxx'
    assert pretty( "xxx\"xxx\'xxx" ) == 'xxx"xxx\'xxx'
    assert pretty( "xxx\nxxx" ) == 'xxx\nxxx'


def test_pretty_unicode_str():
    assert pretty( u('xxx') ) == u('xxx')
    assert pretty( u('xxx') ) == u('xxx')
    assert pretty( u('xxx\'xxx') ) == u('xxx\'xxx')
    assert pretty( u('xxx"xxx') ) == u('xxx\"xxx')
    assert pretty( u('xxx\"xxx') ) == u('xxx\"xxx')
    assert pretty( u("xxx'xxx") ) == u('xxx\'xxx')
    assert pretty( u("xxx\'xxx") ) == u('xxx\'xxx')
    assert pretty( u("xxx\"xxx") ) == u('xxx\"xxx')
    assert pretty( u("xxx\"xxx\'xxx") ) == u('xxx"xxx\'xxx')
    assert pretty( u("xxx\nxxx") ) == u('xxx\nxxx')


def test_upretty_greek():
    assert upretty( oo ) == u('∞')
    assert upretty( Symbol('alpha^+_1') ) == u('α⁺₁')
    assert upretty( Symbol('beta') ) == u('β')
    assert upretty(Symbol('lambda')) == u('λ')


def test_upretty_multiindex():
    assert upretty( Symbol('beta12') ) == u('β₁₂')
    assert upretty( Symbol('Y00') ) == u('Y₀₀')
    assert upretty( Symbol('Y_00') ) == u('Y₀₀')
    assert upretty( Symbol('F^+-') ) == u('F⁺⁻')


def test_upretty_sub_super():
    assert upretty( Symbol('beta_1_2') ) == u('β₁ ₂')
    assert upretty( Symbol('beta^1^2') ) == u('β¹ ²')
    assert upretty( Symbol('beta_1^2') ) == u('β²₁')
    assert upretty( Symbol('beta_10_20') ) == u('β₁₀ ₂₀')
    assert upretty( Symbol('beta_ax_gamma^i') ) == u('βⁱₐₓ ᵧ')
    assert upretty( Symbol("F^1^2_3_4") ) == u('F¹ ²₃ ₄')
    assert upretty( Symbol("F_1_2^3^4") ) == u('F³ ⁴₁ ₂')
    assert upretty( Symbol("F_1_2_3_4") ) == u('F₁ ₂ ₃ ₄')
    assert upretty( Symbol("F^1^2^3^4") ) == u('F¹ ² ³ ⁴')


def test_upretty_subs_missing_in_24():
    assert upretty( Symbol('F_beta') ) == u('Fᵦ')
    assert upretty( Symbol('F_gamma') ) == u('Fᵧ')
    assert upretty( Symbol('F_rho') ) == u('Fᵨ')
    assert upretty( Symbol('F_phi') ) == u('Fᵩ')
    assert upretty( Symbol('F_chi') ) == u('Fᵪ')

    assert upretty( Symbol('F_a') ) == u('Fₐ')
    assert upretty( Symbol('F_e') ) == u('Fₑ')
    assert upretty( Symbol('F_i') ) == u('Fᵢ')
    assert upretty( Symbol('F_o') ) == u('Fₒ')
    assert upretty( Symbol('F_u') ) == u('Fᵤ')
    assert upretty( Symbol('F_r') ) == u('Fᵣ')
    assert upretty( Symbol('F_v') ) == u('Fᵥ')
    assert upretty( Symbol('F_x') ) == u('Fₓ')


@XFAIL
def test_missing_in_2X_issue_9047():
    import warnings
    with warnings.catch_warnings():
        warnings.simplefilter("ignore")
        assert upretty( Symbol('F_h') ) == u('Fₕ')
        assert upretty( Symbol('F_k') ) == u('Fₖ')
        assert upretty( Symbol('F_l') ) == u('Fₗ')
        assert upretty( Symbol('F_m') ) == u('Fₘ')
        assert upretty( Symbol('F_n') ) == u('Fₙ')
        assert upretty( Symbol('F_p') ) == u('Fₚ')
        assert upretty( Symbol('F_s') ) == u('Fₛ')
        assert upretty( Symbol('F_t') ) == u('Fₜ')


def test_upretty_modifiers():
    # Accents
    assert upretty( Symbol('Fmathring') ) == u('F̊')
    assert upretty( Symbol('Fddddot') ) == u('F̈̈')
    assert upretty( Symbol('Fdddot') ) == u('F̈̇')
    assert upretty( Symbol('Fddot') ) == u('F̈')
    assert upretty( Symbol('Fdot') ) == u('Ḟ')
    assert upretty( Symbol('Fcheck') ) == u('F̌')
    assert upretty( Symbol('Fbreve') ) == u('F̆')
    assert upretty( Symbol('Facute') ) == u('F́')
    assert upretty( Symbol('Fgrave') ) == u('F̀')
    assert upretty( Symbol('Ftilde') ) == u('F̃')
    assert upretty( Symbol('Fhat') ) == u('F̂')
    assert upretty( Symbol('Fbar') ) == u('F̅')
    assert upretty( Symbol('Fvec') ) == u('F⃗')
    assert upretty( Symbol('Fprime') ) == u('F′')
    assert upretty( Symbol('Fprm') ) == u('F′')
    # No faces are actually implemented, but test to make sure the modifiers are stripped
    assert upretty( Symbol('Fbold') ) == u('Fbold')
    assert upretty( Symbol('Fbm') ) == u('Fbm')
    assert upretty( Symbol('Fcal') ) == u('Fcal')
    assert upretty( Symbol('Fscr') ) == u('Fscr')
    assert upretty( Symbol('Ffrak') ) == u('Ffrak')
    # Brackets
    assert upretty( Symbol('Fnorm') ) == u('‖F‖')
    assert upretty( Symbol('Favg') ) == u('⟨F⟩')
    assert upretty( Symbol('Fabs') ) == u('|F|')
    assert upretty( Symbol('Fmag') ) == u('|F|')
    # Combinations
    assert upretty( Symbol('xvecdot') ) == u('x⃗̇')
    assert upretty( Symbol('xDotVec') ) == u('ẋ⃗')
    assert upretty( Symbol('xHATNorm') ) == u('‖x̂‖')
    assert upretty( Symbol('xMathring_yCheckPRM__zbreveAbs') ) == u('x̊_y̌′__|z̆|')
    assert upretty( Symbol('alphadothat_nVECDOT__tTildePrime') ) == u('α̇̂_n⃗̇__t̃′')
    assert upretty( Symbol('x_dot') ) == u('x_dot')
    assert upretty( Symbol('x__dot') ) == u('x__dot')


def test_pretty_Cycle():
    from sympy.combinatorics.permutations import Cycle
    assert pretty(Cycle(1, 2)) == '(1 2)'
    assert pretty(Cycle(2)) == '(2)'
    assert pretty(Cycle(1, 3)(4, 5)) == '(1 3)(4 5)'
    assert pretty(Cycle()) == '()'


def test_pretty_basic():
    assert pretty( -Rational(1)/2 ) == '-1/2'
    assert pretty( -Rational(13)/22 ) == \
"""\
-13 \n\
----\n\
 22 \
"""
    expr = oo
    ascii_str = \
"""\
oo\
"""
    ucode_str = \
u("""\
∞\
""")
    assert pretty(expr) == ascii_str
    assert upretty(expr) == ucode_str

    expr = (x**2)
    ascii_str = \
"""\
 2\n\
x \
"""
    ucode_str = \
u("""\
 2\n\
x \
""")
    assert pretty(expr) == ascii_str
    assert upretty(expr) == ucode_str

    expr = 1/x
    ascii_str = \
"""\
1\n\
-\n\
x\
"""
    ucode_str = \
u("""\
1\n\
─\n\
x\
""")
    assert pretty(expr) == ascii_str
    assert upretty(expr) == ucode_str

    # not the same as 1/x
    expr = x**-1.0
    ascii_str = \
"""\
 -1.0\n\
x    \
"""
    ucode_str = \
("""\
 -1.0\n\
x    \
""")
    assert pretty(expr) == ascii_str
    assert upretty(expr) == ucode_str

    # see issue #2860
    expr = Pow(S(2), -1.0, evaluate=False)
    ascii_str = \
"""\
 -1.0\n\
2    \
"""
    ucode_str = \
("""\
 -1.0\n\
2    \
""")
    assert pretty(expr) == ascii_str
    assert upretty(expr) == ucode_str

    expr = y*x**-2
    ascii_str = \
"""\
y \n\
--\n\
 2\n\
x \
"""
    ucode_str = \
u("""\
y \n\
──\n\
 2\n\
x \
""")
    assert pretty(expr) == ascii_str
    assert upretty(expr) == ucode_str

    expr = x**Rational(-5, 2)
    ascii_str = \
"""\
 1  \n\
----\n\
 5/2\n\
x   \
"""
    ucode_str = \
u("""\
 1  \n\
────\n\
 5/2\n\
x   \
""")
    assert pretty(expr) == ascii_str
    assert upretty(expr) == ucode_str

    expr = (-2)**x
    ascii_str = \
"""\
    x\n\
(-2) \
"""
    ucode_str = \
u("""\
    x\n\
(-2) \
""")
    assert pretty(expr) == ascii_str
    assert upretty(expr) == ucode_str

    # See issue 4923
    expr = Pow(3, 1, evaluate=False)
    ascii_str = \
"""\
 1\n\
3 \
"""
    ucode_str = \
u("""\
 1\n\
3 \
""")
    assert pretty(expr) == ascii_str
    assert upretty(expr) == ucode_str

    expr = (x**2 + x + 1)
    ascii_str_1 = \
"""\
         2\n\
1 + x + x \
"""
    ascii_str_2 = \
"""\
 2        \n\
x  + x + 1\
"""
    ascii_str_3 = \
"""\
 2        \n\
x  + 1 + x\
"""
    ucode_str_1 = \
u("""\
         2\n\
1 + x + x \
""")
    ucode_str_2 = \
u("""\
 2        \n\
x  + x + 1\
""")
    ucode_str_3 = \
u("""\
 2        \n\
x  + 1 + x\
""")
    assert pretty(expr) in [ascii_str_1, ascii_str_2, ascii_str_3]
    assert upretty(expr) in [ucode_str_1, ucode_str_2, ucode_str_3]

    expr = 1 - x
    ascii_str_1 = \
"""\
1 - x\
"""
    ascii_str_2 = \
"""\
-x + 1\
"""
    ucode_str_1 = \
u("""\
1 - x\
""")
    ucode_str_2 = \
u("""\
-x + 1\
""")
    assert pretty(expr) in [ascii_str_1, ascii_str_2]
    assert upretty(expr) in [ucode_str_1, ucode_str_2]

    expr = 1 - 2*x
    ascii_str_1 = \
"""\
1 - 2*x\
"""
    ascii_str_2 = \
"""\
-2*x + 1\
"""
    ucode_str_1 = \
u("""\
1 - 2⋅x\
""")
    ucode_str_2 = \
u("""\
-2⋅x + 1\
""")
    assert pretty(expr) in [ascii_str_1, ascii_str_2]
    assert upretty(expr) in [ucode_str_1, ucode_str_2]

    expr = x/y
    ascii_str = \
"""\
x\n\
-\n\
y\
"""
    ucode_str = \
u("""\
x\n\
─\n\
y\
""")
    assert pretty(expr) == ascii_str
    assert upretty(expr) == ucode_str

    expr = -x/y
    ascii_str = \
"""\
-x \n\
---\n\
 y \
"""
    ucode_str = \
u("""\
-x \n\
───\n\
 y \
""")
    assert pretty(expr) == ascii_str
    assert upretty(expr) == ucode_str

    expr = (x + 2)/y
    ascii_str_1 = \
"""\
2 + x\n\
-----\n\
  y  \
"""
    ascii_str_2 = \
"""\
x + 2\n\
-----\n\
  y  \
"""
    ucode_str_1 = \
u("""\
2 + x\n\
─────\n\
  y  \
""")
    ucode_str_2 = \
u("""\
x + 2\n\
─────\n\
  y  \
""")
    assert pretty(expr) in [ascii_str_1, ascii_str_2]
    assert upretty(expr) in [ucode_str_1, ucode_str_2]

    expr = (1 + x)*y
    ascii_str_1 = \
"""\
y*(1 + x)\
"""
    ascii_str_2 = \
"""\
(1 + x)*y\
"""
    ascii_str_3 = \
"""\
y*(x + 1)\
"""
    ucode_str_1 = \
u("""\
y⋅(1 + x)\
""")
    ucode_str_2 = \
u("""\
(1 + x)⋅y\
""")
    ucode_str_3 = \
u("""\
y⋅(x + 1)\
""")
    assert pretty(expr) in [ascii_str_1, ascii_str_2, ascii_str_3]
    assert upretty(expr) in [ucode_str_1, ucode_str_2, ucode_str_3]

    # Test for correct placement of the negative sign
    expr = -5*x/(x + 10)
    ascii_str_1 = \
"""\
-5*x  \n\
------\n\
10 + x\
"""
    ascii_str_2 = \
"""\
-5*x  \n\
------\n\
x + 10\
"""
    ucode_str_1 = \
u("""\
-5⋅x  \n\
──────\n\
10 + x\
""")
    ucode_str_2 = \
u("""\
-5⋅x  \n\
──────\n\
x + 10\
""")
    assert pretty(expr) in [ascii_str_1, ascii_str_2]
    assert upretty(expr) in [ucode_str_1, ucode_str_2]

    expr = -S(1)/2 - 3*x
    ascii_str = \
"""\
-3*x - 1/2\
"""
    ucode_str = \
u("""\
-3⋅x - 1/2\
""")
    assert pretty(expr) == ascii_str
    assert upretty(expr) == ucode_str

    expr = S(1)/2 - 3*x
    ascii_str = \
"""\
-3*x + 1/2\
"""
    ucode_str = \
u("""\
-3⋅x + 1/2\
""")
    assert pretty(expr) == ascii_str
    assert upretty(expr) == ucode_str

    expr = -S(1)/2 - 3*x/2
    ascii_str = \
"""\
  3*x   1\n\
- --- - -\n\
   2    2\
"""
    ucode_str = \
u("""\
  3⋅x   1\n\
- ─── - ─\n\
   2    2\
""")
    assert pretty(expr) == ascii_str
    assert upretty(expr) == ucode_str

    expr = S(1)/2 - 3*x/2
    ascii_str = \
"""\
  3*x   1\n\
- --- + -\n\
   2    2\
"""
    ucode_str = \
u("""\
  3⋅x   1\n\
- ─── + ─\n\
   2    2\
""")
    assert pretty(expr) == ascii_str
    assert upretty(expr) == ucode_str


def test_negative_fractions():
    expr = -x/y
    ascii_str =\
"""\
-x \n\
---\n\
 y \
"""
    ucode_str =\
u("""\
-x \n\
───\n\
 y \
""")
    assert pretty(expr) == ascii_str
    assert upretty(expr) == ucode_str
    expr = -x*z/y
    ascii_str =\
"""\
-x*z \n\
-----\n\
  y  \
"""
    ucode_str =\
u("""\
-x⋅z \n\
─────\n\
  y  \
""")
    assert pretty(expr) == ascii_str
    assert upretty(expr) == ucode_str
    expr = x**2/y
    ascii_str =\
"""\
 2\n\
x \n\
--\n\
y \
"""
    ucode_str =\
u("""\
 2\n\
x \n\
──\n\
y \
""")
    assert pretty(expr) == ascii_str
    assert upretty(expr) == ucode_str
    expr = -x**2/y
    ascii_str =\
"""\
  2 \n\
-x  \n\
----\n\
 y  \
"""
    ucode_str =\
u("""\
  2 \n\
-x  \n\
────\n\
 y  \
""")
    assert pretty(expr) == ascii_str
    assert upretty(expr) == ucode_str
    expr = -x/(y*z)
    ascii_str =\
"""\
-x \n\
---\n\
y*z\
"""
    ucode_str =\
u("""\
-x \n\
───\n\
y⋅z\
""")
    assert pretty(expr) == ascii_str
    assert upretty(expr) == ucode_str
    expr = -a/y**2
    ascii_str =\
"""\
-a \n\
---\n\
  2\n\
 y \
"""
    ucode_str =\
u("""\
-a \n\
───\n\
  2\n\
 y \
""")
    assert pretty(expr) == ascii_str
    assert upretty(expr) == ucode_str
    expr = y**(-a/b)
    ascii_str =\
"""\
 -a \n\
 ---\n\
  b \n\
y   \
"""
    ucode_str =\
u("""\
 -a \n\
 ───\n\
  b \n\
y   \
""")
    assert pretty(expr) == ascii_str
    assert upretty(expr) == ucode_str
    expr = -1/y**2
    ascii_str =\
"""\
-1 \n\
---\n\
  2\n\
 y \
"""
    ucode_str =\
u("""\
-1 \n\
───\n\
  2\n\
 y \
""")
    assert pretty(expr) == ascii_str
    assert upretty(expr) == ucode_str
    expr = -10/b**2
    ascii_str =\
"""\
-10 \n\
----\n\
  2 \n\
 b  \
"""
    ucode_str =\
u("""\
-10 \n\
────\n\
  2 \n\
 b  \
""")
    assert pretty(expr) == ascii_str
    assert upretty(expr) == ucode_str
    expr = Rational(-200, 37)
    ascii_str =\
"""\
-200 \n\
-----\n\
  37 \
"""
    ucode_str =\
u("""\
-200 \n\
─────\n\
  37 \
""")
    assert pretty(expr) == ascii_str
    assert upretty(expr) == ucode_str

def test_issue_5524():
    assert pretty(-(-x + 5)*(-x - 2*sqrt(2) + 5) - (-y + 5)*(-y + 5)) == \
"""\
        /         ___    \\           2\n\
(x - 5)*\\-x - 2*\\/ 2  + 5/ - (-y + 5) \
"""

    assert upretty(-(-x + 5)*(-x - 2*sqrt(2) + 5) - (-y + 5)*(-y + 5)) == \
u("""\
                                  2\n\
(x - 5)⋅(-x - 2⋅√2 + 5) - (-y + 5) \
""")


def test_pretty_ordering():
    assert pretty(x**2 + x + 1, order='lex') == \
"""\
 2        \n\
x  + x + 1\
"""
    assert pretty(x**2 + x + 1, order='rev-lex') == \
"""\
         2\n\
1 + x + x \
"""
    assert pretty(1 - x, order='lex') == '-x + 1'
    assert pretty(1 - x, order='rev-lex') == '1 - x'

    assert pretty(1 - 2*x, order='lex') == '-2*x + 1'
    assert pretty(1 - 2*x, order='rev-lex') == '1 - 2*x'

    f = 2*x**4 + y**2 - x**2 + y**3
    assert pretty(f, order=None) == \
"""\
   4    2    3    2\n\
2*x  - x  + y  + y \
"""
    assert pretty(f, order='lex') == \
"""\
   4    2    3    2\n\
2*x  - x  + y  + y \
"""
    assert pretty(f, order='rev-lex') == \
"""\
 2    3    2      4\n\
y  + y  - x  + 2*x \
"""

    expr = x - x**3/6 + x**5/120 + O(x**6)
    ascii_str = \
"""\
     3     5        \n\
    x     x     / 6\\\n\
x - -- + --- + O\\x /\n\
    6    120        \
"""
    ucode_str = \
u("""\
     3     5        \n\
    x     x     ⎛ 6⎞\n\
x - ── + ─── + O⎝x ⎠\n\
    6    120        \
""")
    assert pretty(expr, order=None) == ascii_str
    assert upretty(expr, order=None) == ucode_str

    assert pretty(expr, order='lex') == ascii_str
    assert upretty(expr, order='lex') == ucode_str

    assert pretty(expr, order='rev-lex') == ascii_str
    assert upretty(expr, order='rev-lex') == ucode_str


def test_pretty_relational():
    expr = Eq(x, y)
    ascii_str = \
"""\
x = y\
"""
    ucode_str = \
u("""\
x = y\
""")
    assert pretty(expr) == ascii_str
    assert upretty(expr) == ucode_str

    expr = Lt(x, y)
    ascii_str = \
"""\
x < y\
"""
    ucode_str = \
u("""\
x < y\
""")
    assert pretty(expr) == ascii_str
    assert upretty(expr) == ucode_str

    expr = Gt(x, y)
    ascii_str = \
"""\
x > y\
"""
    ucode_str = \
u("""\
x > y\
""")
    assert pretty(expr) == ascii_str
    assert upretty(expr) == ucode_str

    expr = Le(x, y)
    ascii_str = \
"""\
x <= y\
"""
    ucode_str = \
u("""\
x ≤ y\
""")
    assert pretty(expr) == ascii_str
    assert upretty(expr) == ucode_str

    expr = Ge(x, y)
    ascii_str = \
"""\
x >= y\
"""
    ucode_str = \
u("""\
x ≥ y\
""")
    assert pretty(expr) == ascii_str
    assert upretty(expr) == ucode_str

    expr = Ne(x/(y + 1), y**2)
    ascii_str_1 = \
"""\
  x       2\n\
----- != y \n\
1 + y      \
"""
    ascii_str_2 = \
"""\
  x       2\n\
----- != y \n\
y + 1      \
"""
    ucode_str_1 = \
u("""\
  x      2\n\
───── ≠ y \n\
1 + y     \
""")
    ucode_str_2 = \
u("""\
  x      2\n\
───── ≠ y \n\
y + 1     \
""")
    assert pretty(expr) in [ascii_str_1, ascii_str_2]
    assert upretty(expr) in [ucode_str_1, ucode_str_2]

def test_Assignment():
    expr = Assignment(x, y)
    ascii_str = \
"""\
x := y\
"""
    ucode_str = \
u("""\
x := y\
""")
    assert pretty(expr) == ascii_str
    assert upretty(expr) == ucode_str

def test_AugmentedAssignment():
    expr = AddAugmentedAssignment(x, y)
    ascii_str = \
"""\
x += y\
"""
    ucode_str = \
u("""\
x += y\
""")
    assert pretty(expr) == ascii_str
    assert upretty(expr) == ucode_str

    expr = SubAugmentedAssignment(x, y)
    ascii_str = \
"""\
x -= y\
"""
    ucode_str = \
u("""\
x -= y\
""")
    assert pretty(expr) == ascii_str
    assert upretty(expr) == ucode_str

    expr = MulAugmentedAssignment(x, y)
    ascii_str = \
"""\
x *= y\
"""
    ucode_str = \
u("""\
x *= y\
""")
    assert pretty(expr) == ascii_str
    assert upretty(expr) == ucode_str

    expr = DivAugmentedAssignment(x, y)
    ascii_str = \
"""\
x /= y\
"""
    ucode_str = \
u("""\
x /= y\
""")
    assert pretty(expr) == ascii_str
    assert upretty(expr) == ucode_str

    expr = ModAugmentedAssignment(x, y)
    ascii_str = \
"""\
x %= y\
"""
    ucode_str = \
u("""\
x %= y\
""")
    assert pretty(expr) == ascii_str
    assert upretty(expr) == ucode_str

def test_issue_7117():
    # See also issue #5031 (hence the evaluate=False in these).
    e = Eq(x + 1, x/2)
    q = Mul(2, e, evaluate=False)
    assert upretty(q) == u("""\
  ⎛        x⎞\n\
2⋅⎜x + 1 = ─⎟\n\
  ⎝        2⎠\
""")
    q = Add(e, 6, evaluate=False)
    assert upretty(q) == u("""\
    ⎛        x⎞\n\
6 + ⎜x + 1 = ─⎟\n\
    ⎝        2⎠\
""")
    q = Pow(e, 2, evaluate=False)
    assert upretty(q) == u("""\
           2\n\
⎛        x⎞ \n\
⎜x + 1 = ─⎟ \n\
⎝        2⎠ \
""")
    e2 = Eq(x, 2)
    q = Mul(e, e2, evaluate=False)
    assert upretty(q) == u("""\
⎛        x⎞        \n\
⎜x + 1 = ─⎟⋅(x = 2)\n\
⎝        2⎠        \
""")


def test_pretty_rational():
    expr = y*x**-2
    ascii_str = \
"""\
y \n\
--\n\
 2\n\
x \
"""
    ucode_str = \
u("""\
y \n\
──\n\
 2\n\
x \
""")
    assert pretty(expr) == ascii_str
    assert upretty(expr) == ucode_str

    expr = y**Rational(3, 2) * x**Rational(-5, 2)
    ascii_str = \
"""\
 3/2\n\
y   \n\
----\n\
 5/2\n\
x   \
"""
    ucode_str = \
u("""\
 3/2\n\
y   \n\
────\n\
 5/2\n\
x   \
""")
    assert pretty(expr) == ascii_str
    assert upretty(expr) == ucode_str

    expr = sin(x)**3/tan(x)**2
    ascii_str = \
"""\
   3   \n\
sin (x)\n\
-------\n\
   2   \n\
tan (x)\
"""
    ucode_str = \
u("""\
   3   \n\
sin (x)\n\
───────\n\
   2   \n\
tan (x)\
""")
    assert pretty(expr) == ascii_str
    assert upretty(expr) == ucode_str


def test_pretty_functions():
    """Tests for Abs, conjugate, exp, function braces, and factorial."""
    expr = (2*x + exp(x))
    ascii_str_1 = \
"""\
       x\n\
2*x + e \
"""
    ascii_str_2 = \
"""\
 x      \n\
e  + 2*x\
"""
    ucode_str_1 = \
u("""\
       x\n\
2⋅x + ℯ \
""")
    ucode_str_2 = \
u("""\
 x     \n\
ℯ + 2⋅x\
""")
    assert pretty(expr) in [ascii_str_1, ascii_str_2]
    assert upretty(expr) in [ucode_str_1, ucode_str_2]

    expr = Abs(x)
    ascii_str = \
"""\
|x|\
"""
    ucode_str = \
u("""\
│x│\
""")
    assert pretty(expr) == ascii_str
    assert upretty(expr) == ucode_str

    expr = Abs(x/(x**2 + 1))
    ascii_str_1 = \
"""\
|  x   |\n\
|------|\n\
|     2|\n\
|1 + x |\
"""
    ascii_str_2 = \
"""\
|  x   |\n\
|------|\n\
| 2    |\n\
|x  + 1|\
"""
    ucode_str_1 = \
u("""\
│  x   │\n\
│──────│\n\
│     2│\n\
│1 + x │\
""")
    ucode_str_2 = \
u("""\
│  x   │\n\
│──────│\n\
│ 2    │\n\
│x  + 1│\
""")
    assert pretty(expr) in [ascii_str_1, ascii_str_2]
    assert upretty(expr) in [ucode_str_1, ucode_str_2]

    expr = Abs(1 / (y - Abs(x)))
    ascii_str = \
"""\
|   1   |\n\
|-------|\n\
|y - |x||\
"""
    ucode_str = \
u("""\
│   1   │\n\
│───────│\n\
│y - │x││\
""")
    assert pretty(expr) == ascii_str
    assert upretty(expr) == ucode_str

    n = Symbol('n', integer=True)
    expr = factorial(n)
    ascii_str = \
"""\
n!\
"""
    ucode_str = \
u("""\
n!\
""")
    assert pretty(expr) == ascii_str
    assert upretty(expr) == ucode_str

    expr = factorial(2*n)
    ascii_str = \
"""\
(2*n)!\
"""
    ucode_str = \
u("""\
(2⋅n)!\
""")
    assert pretty(expr) == ascii_str
    assert upretty(expr) == ucode_str

    expr = factorial(factorial(factorial(n)))
    ascii_str = \
"""\
((n!)!)!\
"""
    ucode_str = \
u("""\
((n!)!)!\
""")
    assert pretty(expr) == ascii_str
    assert upretty(expr) == ucode_str

    expr = factorial(n + 1)
    ascii_str_1 = \
"""\
(1 + n)!\
"""
    ascii_str_2 = \
"""\
(n + 1)!\
"""
    ucode_str_1 = \
u("""\
(1 + n)!\
""")
    ucode_str_2 = \
u("""\
(n + 1)!\
""")

    assert pretty(expr) in [ascii_str_1, ascii_str_2]
    assert upretty(expr) in [ucode_str_1, ucode_str_2]

    expr = subfactorial(n)
    ascii_str = \
"""\
!n\
"""
    ucode_str = \
u("""\
!n\
""")
    assert pretty(expr) == ascii_str
    assert upretty(expr) == ucode_str

    expr = subfactorial(2*n)
    ascii_str = \
"""\
!(2*n)\
"""
    ucode_str = \
u("""\
!(2⋅n)\
""")
    assert pretty(expr) == ascii_str
    assert upretty(expr) == ucode_str

    n = Symbol('n', integer=True)
    expr = factorial2(n)
    ascii_str = \
"""\
n!!\
"""
    ucode_str = \
u("""\
n!!\
""")
    assert pretty(expr) == ascii_str
    assert upretty(expr) == ucode_str

    expr = factorial2(2*n)
    ascii_str = \
"""\
(2*n)!!\
"""
    ucode_str = \
u("""\
(2⋅n)!!\
""")
    assert pretty(expr) == ascii_str
    assert upretty(expr) == ucode_str

    expr = factorial2(factorial2(factorial2(n)))
    ascii_str = \
"""\
((n!!)!!)!!\
"""
    ucode_str = \
u("""\
((n!!)!!)!!\
""")
    assert pretty(expr) == ascii_str
    assert upretty(expr) == ucode_str

    expr = factorial2(n + 1)
    ascii_str_1 = \
"""\
(1 + n)!!\
"""
    ascii_str_2 = \
"""\
(n + 1)!!\
"""
    ucode_str_1 = \
u("""\
(1 + n)!!\
""")
    ucode_str_2 = \
u("""\
(n + 1)!!\
""")

    assert pretty(expr) in [ascii_str_1, ascii_str_2]
    assert upretty(expr) in [ucode_str_1, ucode_str_2]

    expr = 2*binomial(n, k)
    ascii_str = \
"""\
  /n\\\n\
2*| |\n\
  \k/\
"""
    ucode_str = \
u("""\
  ⎛n⎞\n\
2⋅⎜ ⎟\n\
  ⎝k⎠\
""")

    assert pretty(expr) == ascii_str
    assert upretty(expr) == ucode_str

    expr = 2*binomial(2*n, k)
    ascii_str = \
"""\
  /2*n\\\n\
2*|   |\n\
  \ k /\
"""
    ucode_str = \
u("""\
  ⎛2⋅n⎞\n\
2⋅⎜   ⎟\n\
  ⎝ k ⎠\
""")

    assert pretty(expr) == ascii_str
    assert upretty(expr) == ucode_str

    expr = 2*binomial(n**2, k)
    ascii_str = \
"""\
  / 2\\\n\
  |n |\n\
2*|  |\n\
  \k /\
"""
    ucode_str = \
u("""\
  ⎛ 2⎞\n\
  ⎜n ⎟\n\
2⋅⎜  ⎟\n\
  ⎝k ⎠\
""")

    assert pretty(expr) == ascii_str
    assert upretty(expr) == ucode_str

    expr = catalan(n)
    ascii_str = \
"""\
C \n\
 n\
"""
    ucode_str = \
u("""\
C \n\
 n\
""")
    assert pretty(expr) == ascii_str
    assert upretty(expr) == ucode_str

    expr = conjugate(x)
    ascii_str = \
"""\
_\n\
x\
"""
    ucode_str = \
u("""\
_\n\
x\
""")
    assert pretty(expr) == ascii_str
    assert upretty(expr) == ucode_str

    f = Function('f')
    expr = conjugate(f(x + 1))
    ascii_str_1 = \
"""\
________\n\
f(1 + x)\
"""
    ascii_str_2 = \
"""\
________\n\
f(x + 1)\
"""
    ucode_str_1 = \
u("""\
________\n\
f(1 + x)\
""")
    ucode_str_2 = \
u("""\
________\n\
f(x + 1)\
""")
    assert pretty(expr) in [ascii_str_1, ascii_str_2]
    assert upretty(expr) in [ucode_str_1, ucode_str_2]

    expr = f(x)
    ascii_str = \
"""\
f(x)\
"""
    ucode_str = \
u("""\
f(x)\
""")
    assert pretty(expr) == ascii_str
    assert upretty(expr) == ucode_str

    expr = f(x, y)
    ascii_str = \
"""\
f(x, y)\
"""
    ucode_str = \
u("""\
f(x, y)\
""")
    assert pretty(expr) == ascii_str
    assert upretty(expr) == ucode_str

    expr = f(x/(y + 1), y)
    ascii_str_1 = \
"""\
 /  x     \\\n\
f|-----, y|\n\
 \\1 + y   /\
"""
    ascii_str_2 = \
"""\
 /  x     \\\n\
f|-----, y|\n\
 \\y + 1   /\
"""
    ucode_str_1 = \
u("""\
 ⎛  x     ⎞\n\
f⎜─────, y⎟\n\
 ⎝1 + y   ⎠\
""")
    ucode_str_2 = \
u("""\
 ⎛  x     ⎞\n\
f⎜─────, y⎟\n\
 ⎝y + 1   ⎠\
""")
    assert pretty(expr) in [ascii_str_1, ascii_str_2]
    assert upretty(expr) in [ucode_str_1, ucode_str_2]

    expr = f(x**x**x**x**x**x)
    ascii_str = \
"""\
 / / / / / x\\\\\\\\\\
 | | | | \\x /||||
 | | | \\x    /|||
 | | \\x       /||
 | \\x          /|
f\\x             /\
"""
    ucode_str = \
u("""\
 ⎛ ⎛ ⎛ ⎛ ⎛ x⎞⎞⎞⎞⎞
 ⎜ ⎜ ⎜ ⎜ ⎝x ⎠⎟⎟⎟⎟
 ⎜ ⎜ ⎜ ⎝x    ⎠⎟⎟⎟
 ⎜ ⎜ ⎝x       ⎠⎟⎟
 ⎜ ⎝x          ⎠⎟
f⎝x             ⎠\
""")
    assert pretty(expr) == ascii_str
    assert upretty(expr) == ucode_str

    expr = sin(x)**2
    ascii_str = \
"""\
   2   \n\
sin (x)\
"""
    ucode_str = \
u("""\
   2   \n\
sin (x)\
""")
    assert pretty(expr) == ascii_str
    assert upretty(expr) == ucode_str

    expr = conjugate(a + b*I)
    ascii_str = \
"""\
_     _\n\
a - I*b\
"""
    ucode_str = \
u("""\
_     _\n\
a - ⅈ⋅b\
""")
    assert pretty(expr) == ascii_str
    assert upretty(expr) == ucode_str

    expr = conjugate(exp(a + b*I))
    ascii_str = \
"""\
 _     _\n\
 a - I*b\n\
e       \
"""
    ucode_str = \
u("""\
 _     _\n\
 a - ⅈ⋅b\n\
ℯ       \
""")
    assert pretty(expr) == ascii_str
    assert upretty(expr) == ucode_str

    expr = conjugate( f(1 + conjugate(f(x))) )
    ascii_str_1 = \
"""\
___________\n\
 /    ____\\\n\
f\\1 + f(x)/\
"""
    ascii_str_2 = \
"""\
___________\n\
 /____    \\\n\
f\\f(x) + 1/\
"""
    ucode_str_1 = \
u("""\
___________\n\
 ⎛    ____⎞\n\
f⎝1 + f(x)⎠\
""")
    ucode_str_2 = \
u("""\
___________\n\
 ⎛____    ⎞\n\
f⎝f(x) + 1⎠\
""")
    assert pretty(expr) in [ascii_str_1, ascii_str_2]
    assert upretty(expr) in [ucode_str_1, ucode_str_2]

    expr = f(x/(y + 1), y)
    ascii_str_1 = \
"""\
 /  x     \\\n\
f|-----, y|\n\
 \\1 + y   /\
"""
    ascii_str_2 = \
"""\
 /  x     \\\n\
f|-----, y|\n\
 \\y + 1   /\
"""
    ucode_str_1 = \
u("""\
 ⎛  x     ⎞\n\
f⎜─────, y⎟\n\
 ⎝1 + y   ⎠\
""")
    ucode_str_2 = \
u("""\
 ⎛  x     ⎞\n\
f⎜─────, y⎟\n\
 ⎝y + 1   ⎠\
""")
    assert pretty(expr) in [ascii_str_1, ascii_str_2]
    assert upretty(expr) in [ucode_str_1, ucode_str_2]

    expr = floor(1 / (y - floor(x)))
    ascii_str = \
"""\
     /     1      \\\n\
floor|------------|\n\
     \y - floor(x)/\
"""
    ucode_str = \
u("""\
⎢   1   ⎥\n\
⎢───────⎥\n\
⎣y - ⌊x⌋⎦\
""")
    assert pretty(expr) == ascii_str
    assert upretty(expr) == ucode_str

    expr = ceiling(1 / (y - ceiling(x)))
    ascii_str = \
"""\
       /      1       \\\n\
ceiling|--------------|\n\
       \y - ceiling(x)/\
"""
    ucode_str = \
u("""\
⎡   1   ⎤\n\
⎢───────⎥\n\
⎢y - ⌈x⌉⎥\
""")
    assert pretty(expr) == ascii_str
    assert upretty(expr) == ucode_str

    expr = euler(n)
    ascii_str = \
"""\
E \n\
 n\
"""
    ucode_str = \
u("""\
E \n\
 n\
""")
    assert pretty(expr) == ascii_str
    assert upretty(expr) == ucode_str

    expr = euler(1/(1 + 1/(1 + 1/n)))
    ascii_str = \
"""\
E         \n\
     1    \n\
 ---------\n\
       1  \n\
 1 + -----\n\
         1\n\
     1 + -\n\
         n\
"""

    ucode_str = \
u("""\
E         \n\
     1    \n\
 ─────────\n\
       1  \n\
 1 + ─────\n\
         1\n\
     1 + ─\n\
         n\
""")
    assert pretty(expr) == ascii_str
    assert upretty(expr) == ucode_str


def test_pretty_sqrt():
    expr = sqrt(2)
    ascii_str = \
"""\
  ___\n\
\/ 2 \
"""
    ucode_str = \
u("√2")
    assert pretty(expr) == ascii_str
    assert upretty(expr) == ucode_str

    expr = 2**Rational(1, 3)
    ascii_str = \
"""\
3 ___\n\
\/ 2 \
"""
    ucode_str = \
u("""\
3 ___\n\
╲╱ 2 \
""")
    assert pretty(expr) == ascii_str
    assert upretty(expr) == ucode_str

    expr = 2**Rational(1, 1000)
    ascii_str = \
"""\
1000___\n\
  \/ 2 \
"""
    ucode_str = \
u("""\
1000___\n\
  ╲╱ 2 \
""")
    assert pretty(expr) == ascii_str
    assert upretty(expr) == ucode_str

    expr = sqrt(x**2 + 1)
    ascii_str = \
"""\
   ________\n\
  /  2     \n\
\/  x  + 1 \
"""
    ucode_str = \
u("""\
   ________\n\
  ╱  2     \n\
╲╱  x  + 1 \
""")
    assert pretty(expr) == ascii_str
    assert upretty(expr) == ucode_str

    expr = (1 + sqrt(5))**Rational(1, 3)
    ascii_str = \
"""\
   ___________\n\
3 /       ___ \n\
\/  1 + \/ 5  \
"""
    ucode_str = \
u("""\
3 ________\n\
╲╱ 1 + √5 \
""")
    assert pretty(expr) == ascii_str
    assert upretty(expr) == ucode_str

    expr = 2**(1/x)
    ascii_str = \
"""\
x ___\n\
\/ 2 \
"""
    ucode_str = \
u("""\
x ___\n\
╲╱ 2 \
""")
    assert pretty(expr) == ascii_str
    assert upretty(expr) == ucode_str

    expr = sqrt(2 + pi)
    ascii_str = \
"""\
  ________\n\
\/ 2 + pi \
"""
    ucode_str = \
u("""\
  _______\n\
╲╱ 2 + π \
""")
    assert pretty(expr) == ascii_str
    assert upretty(expr) == ucode_str

    expr = (2 + (
        1 + x**2)/(2 + x))**Rational(1, 4) + (1 + x**Rational(1, 1000))/sqrt(3 + x**2)
    ascii_str = \
"""\
     ____________              \n\
    /      2        1000___    \n\
   /      x  + 1      \/ x  + 1\n\
4 /   2 + ------  + -----------\n\
\/        x + 2        ________\n\
                      /  2     \n\
                    \/  x  + 3 \
"""
    ucode_str = \
u("""\
     ____________              \n\
    ╱      2        1000___    \n\
   ╱      x  + 1      ╲╱ x  + 1\n\
4 ╱   2 + ──────  + ───────────\n\
╲╱        x + 2        ________\n\
                      ╱  2     \n\
                    ╲╱  x  + 3 \
""")
    assert pretty(expr) == ascii_str
    assert upretty(expr) == ucode_str


def test_pretty_sqrt_char_knob():
    # See PR #9234.
    expr = sqrt(2)
    ucode_str1 = \
u("""\
  ___\n\
╲╱ 2 \
""")
    ucode_str2 = \
u("√2")
    assert xpretty(expr, use_unicode=True,
                   use_unicode_sqrt_char=False) == ucode_str1
    assert xpretty(expr, use_unicode=True,
                   use_unicode_sqrt_char=True) == ucode_str2


def test_pretty_sqrt_longsymbol_no_sqrt_char():
    # Do not use unicode sqrt char for long symbols (see PR #9234).
    expr = sqrt(Symbol('C1'))
    ucode_str = \
u("""\
  ____\n\
╲╱ C₁ \
""")
    assert upretty(expr) == ucode_str


def test_pretty_KroneckerDelta():
    x, y = symbols("x, y")
    expr = KroneckerDelta(x, y)
    ascii_str = \
"""\
d   \n\
 x,y\
"""
    ucode_str = \
u("""\
δ   \n\
 x,y\
""")
    assert pretty(expr) == ascii_str
    assert upretty(expr) == ucode_str


def test_pretty_product():
    n, m, k, l = symbols('n m k l')
    f = symbols('f', cls=Function)
    expr = Product(f((n/3)**2), (n, k**2, l))

    unicode_str = \
u("""\
    l           \n\
┬────────┬      \n\
│        │  ⎛ 2⎞\n\
│        │  ⎜n ⎟\n\
│        │ f⎜──⎟\n\
│        │  ⎝9 ⎠\n\
│        │      \n\
       2        \n\
  n = k         """)
    ascii_str = \
"""\
    l           \n\
__________      \n\
|        |  / 2\\\n\
|        |  |n |\n\
|        | f|--|\n\
|        |  \9 /\n\
|        |      \n\
       2        \n\
  n = k         """

    assert pretty(expr) == ascii_str
    assert upretty(expr) == unicode_str

    expr = Product(f((n/3)**2), (n, k**2, l), (l, 1, m))

    unicode_str = \
u("""\
    m          l           \n\
┬────────┬ ┬────────┬      \n\
│        │ │        │  ⎛ 2⎞\n\
│        │ │        │  ⎜n ⎟\n\
│        │ │        │ f⎜──⎟\n\
│        │ │        │  ⎝9 ⎠\n\
│        │ │        │      \n\
  l = 1           2        \n\
             n = k         """)
    ascii_str = \
"""\
    m          l           \n\
__________ __________      \n\
|        | |        |  / 2\\\n\
|        | |        |  |n |\n\
|        | |        | f|--|\n\
|        | |        |  \9 /\n\
|        | |        |      \n\
  l = 1           2        \n\
             n = k         """

    assert pretty(expr) == ascii_str
    assert upretty(expr) == unicode_str


def test_pretty_lambda():
    # S.IdentityFunction is a special case
    expr = Lambda(y, y)
    assert pretty(expr) == "x -> x"
    assert upretty(expr) == u("x ↦ x")

    expr = Lambda(x, x+1)
    assert pretty(expr) == "x -> x + 1"
    assert upretty(expr) == u("x ↦ x + 1")

    expr = Lambda(x, x**2)
    ascii_str = \
"""\
      2\n\
x -> x \
"""
    ucode_str = \
u("""\
     2\n\
x ↦ x \
""")
    assert pretty(expr) == ascii_str
    assert upretty(expr) == ucode_str

    expr = Lambda(x, x**2)**2
    ascii_str = \
"""\
         2
/      2\\ \n\
\\x -> x / \
"""
    ucode_str = \
u("""\
        2
⎛     2⎞ \n\
⎝x ↦ x ⎠ \
""")
    assert pretty(expr) == ascii_str
    assert upretty(expr) == ucode_str

    expr = Lambda((x, y), x)
    ascii_str = "(x, y) -> x"
    ucode_str = u("(x, y) ↦ x")
    assert pretty(expr) == ascii_str
    assert upretty(expr) == ucode_str

    expr = Lambda((x, y), x**2)
    ascii_str = \
"""\
           2\n\
(x, y) -> x \
"""
    ucode_str = \
u("""\
          2\n\
(x, y) ↦ x \
""")
    assert pretty(expr) == ascii_str
    assert upretty(expr) == ucode_str


def test_pretty_order():
    expr = O(1)
    ascii_str = \
"""\
O(1)\
"""
    ucode_str = \
u("""\
O(1)\
""")
    assert pretty(expr) == ascii_str
    assert upretty(expr) == ucode_str

    expr = O(1/x)
    ascii_str = \
"""\
 /1\\\n\
O|-|\n\
 \\x/\
"""
    ucode_str = \
u("""\
 ⎛1⎞\n\
O⎜─⎟\n\
 ⎝x⎠\
""")
    assert pretty(expr) == ascii_str
    assert upretty(expr) == ucode_str

    expr = O(x**2 + y**2)
    ascii_str = \
"""\
 / 2    2                  \\\n\
O\\x  + y ; (x, y) -> (0, 0)/\
"""
    ucode_str = \
u("""\
 ⎛ 2    2                 ⎞\n\
O⎝x  + y ; (x, y) → (0, 0)⎠\
""")
    assert pretty(expr) == ascii_str
    assert upretty(expr) == ucode_str

    expr = O(1, (x, oo))
    ascii_str = \
"""\
O(1; x -> oo)\
"""
    ucode_str = \
u("""\
O(1; x → ∞)\
""")
    assert pretty(expr) == ascii_str
    assert upretty(expr) == ucode_str

    expr = O(1/x, (x, oo))
    ascii_str = \
"""\
 /1         \\\n\
O|-; x -> oo|\n\
 \\x         /\
"""
    ucode_str = \
u("""\
 ⎛1       ⎞\n\
O⎜─; x → ∞⎟\n\
 ⎝x       ⎠\
""")
    assert pretty(expr) == ascii_str
    assert upretty(expr) == ucode_str

    expr = O(x**2 + y**2, (x, oo), (y, oo))
    ascii_str = \
"""\
 / 2    2                    \\\n\
O\\x  + y ; (x, y) -> (oo, oo)/\
"""
    ucode_str = \
u("""\
 ⎛ 2    2                 ⎞\n\
O⎝x  + y ; (x, y) → (∞, ∞)⎠\
""")
    assert pretty(expr) == ascii_str
    assert upretty(expr) == ucode_str


def test_pretty_derivatives():
    # Simple
    expr = Derivative(log(x), x, evaluate=False)
    ascii_str = \
"""\
d         \n\
--(log(x))\n\
dx        \
"""
    ucode_str = \
u("""\
d         \n\
──(log(x))\n\
dx        \
""")
    assert pretty(expr) == ascii_str
    assert upretty(expr) == ucode_str

    expr = Derivative(log(x), x, evaluate=False) + x
    ascii_str_1 = \
"""\
    d         \n\
x + --(log(x))\n\
    dx        \
"""
    ascii_str_2 = \
"""\
d             \n\
--(log(x)) + x\n\
dx            \
"""
    ucode_str_1 = \
u("""\
    d         \n\
x + ──(log(x))\n\
    dx        \
""")
    ucode_str_2 = \
u("""\
d             \n\
──(log(x)) + x\n\
dx            \
""")
    assert pretty(expr) in [ascii_str_1, ascii_str_2]
    assert upretty(expr) in [ucode_str_1, ucode_str_2]

    # basic partial derivatives
    expr = Derivative(log(x + y) + x, x)
    ascii_str_1 = \
"""\
d                 \n\
--(log(x + y) + x)\n\
dx                \
"""
    ascii_str_2 = \
"""\
d                 \n\
--(x + log(x + y))\n\
dx                \
"""
    ucode_str_1 = \
u("""\
∂                 \n\
──(log(x + y) + x)\n\
∂x                \
""")
    ucode_str_2 = \
u("""\
∂                 \n\
──(x + log(x + y))\n\
∂x                \
""")
    assert pretty(expr) in [ascii_str_1, ascii_str_2]
    assert upretty(expr) in [ucode_str_1, ucode_str_2], upretty(expr)

    # Multiple symbols
    expr = Derivative(log(x) + x**2, x, y)
    ascii_str_1 = \
"""\
   2              \n\
  d  /          2\\\n\
-----\log(x) + x /\n\
dy dx             \
"""
    ascii_str_2 = \
"""\
   2              \n\
  d  / 2         \\\n\
-----\\x  + log(x)/\n\
dy dx             \
"""
    ucode_str_1 = \
u("""\
   2              \n\
  d  ⎛          2⎞\n\
─────⎝log(x) + x ⎠\n\
dy dx             \
""")
    ucode_str_2 = \
u("""\
   2              \n\
  d  ⎛ 2         ⎞\n\
─────⎝x  + log(x)⎠\n\
dy dx             \
""")
    assert pretty(expr) in [ascii_str_1, ascii_str_2]
    assert upretty(expr) in [ucode_str_1, ucode_str_2]

    expr = Derivative(2*x*y, y, x) + x**2
    ascii_str_1 = \
"""\
   2             \n\
  d             2\n\
-----(2*x*y) + x \n\
dx dy            \
"""
    ascii_str_2 = \
"""\
        2        \n\
 2     d         \n\
x  + -----(2*x*y)\n\
     dx dy       \
"""
    ucode_str_1 = \
u("""\
   2             \n\
  ∂             2\n\
─────(2⋅x⋅y) + x \n\
∂x ∂y            \
""")
    ucode_str_2 = \
u("""\
        2        \n\
 2     ∂         \n\
x  + ─────(2⋅x⋅y)\n\
     ∂x ∂y       \
""")
    assert pretty(expr) in [ascii_str_1, ascii_str_2]
    assert upretty(expr) in [ucode_str_1, ucode_str_2]

    expr = Derivative(2*x*y, x, x)
    ascii_str = \
"""\
  2       \n\
 d        \n\
---(2*x*y)\n\
  2       \n\
dx        \
"""
    ucode_str = \
u("""\
  2       \n\
 ∂        \n\
───(2⋅x⋅y)\n\
  2       \n\
∂x        \
""")
    assert pretty(expr) == ascii_str
    assert upretty(expr) == ucode_str

    expr = Derivative(2*x*y, x, 17)
    ascii_str = \
"""\
 17        \n\
d          \n\
----(2*x*y)\n\
  17       \n\
dx         \
"""
    ucode_str = \
u("""\
 17        \n\
∂          \n\
────(2⋅x⋅y)\n\
  17       \n\
∂x         \
""")
    assert pretty(expr) == ascii_str
    assert upretty(expr) == ucode_str

    expr = Derivative(2*x*y, x, x, y)
    ascii_str = \
"""\
   3         \n\
  d          \n\
------(2*x*y)\n\
     2       \n\
dy dx        \
"""
    ucode_str = \
u("""\
   3         \n\
  ∂          \n\
──────(2⋅x⋅y)\n\
     2       \n\
∂y ∂x        \
""")
    assert pretty(expr) == ascii_str
    assert upretty(expr) == ucode_str

    # Greek letters
    alpha = Symbol('alpha')
    beta = Function('beta')
    expr = beta(alpha).diff(alpha)
    ascii_str = \
"""\
  d                \n\
------(beta(alpha))\n\
dalpha             \
"""
    ucode_str = \
u("""\
d       \n\
──(β(α))\n\
dα      \
""")
    assert pretty(expr) == ascii_str
    assert upretty(expr) == ucode_str


def test_pretty_integrals():
    expr = Integral(log(x), x)
    ascii_str = \
"""\
  /         \n\
 |          \n\
 | log(x) dx\n\
 |          \n\
/           \
"""
    ucode_str = \
u("""\
⌠          \n\
⎮ log(x) dx\n\
⌡          \
""")
    assert pretty(expr) == ascii_str
    assert upretty(expr) == ucode_str

    expr = Integral(x**2, x)
    ascii_str = \
"""\
  /     \n\
 |      \n\
 |  2   \n\
 | x  dx\n\
 |      \n\
/       \
"""
    ucode_str = \
u("""\
⌠      \n\
⎮  2   \n\
⎮ x  dx\n\
⌡      \
""")
    assert pretty(expr) == ascii_str
    assert upretty(expr) == ucode_str

    expr = Integral((sin(x))**2 / (tan(x))**2)
    ascii_str = \
"""\
  /          \n\
 |           \n\
 |    2      \n\
 | sin (x)   \n\
 | ------- dx\n\
 |    2      \n\
 | tan (x)   \n\
 |           \n\
/            \
"""
    ucode_str = \
u("""\
⌠           \n\
⎮    2      \n\
⎮ sin (x)   \n\
⎮ ─────── dx\n\
⎮    2      \n\
⎮ tan (x)   \n\
⌡           \
""")
    assert pretty(expr) == ascii_str
    assert upretty(expr) == ucode_str

    expr = Integral(x**(2**x), x)
    ascii_str = \
"""\
  /        \n\
 |         \n\
 |  / x\   \n\
 |  \\2 /   \n\
 | x     dx\n\
 |         \n\
/          \
"""
    ucode_str = \
u("""\
⌠         \n\
⎮  ⎛ x⎞   \n\
⎮  ⎝2 ⎠   \n\
⎮ x     dx\n\
⌡         \
""")
    assert pretty(expr) == ascii_str
    assert upretty(expr) == ucode_str

    expr = Integral(x**2, (x, 1, 2))
    ascii_str = \
"""\
  2      \n\
  /      \n\
 |       \n\
 |   2   \n\
 |  x  dx\n\
 |       \n\
/        \n\
1        \
"""
    ucode_str = \
u("""\
2      \n\
⌠      \n\
⎮  2   \n\
⎮ x  dx\n\
⌡      \n\
1      \
""")
    assert pretty(expr) == ascii_str
    assert upretty(expr) == ucode_str

    expr = Integral(x**2, (x, Rational(1, 2), 10))
    ascii_str = \
"""\
 10      \n\
  /      \n\
 |       \n\
 |   2   \n\
 |  x  dx\n\
 |       \n\
/        \n\
1/2      \
"""
    ucode_str = \
u("""\
 10      \n\
 ⌠       \n\
 ⎮   2   \n\
 ⎮  x  dx\n\
 ⌡       \n\
1/2      \
""")
    assert pretty(expr) == ascii_str
    assert upretty(expr) == ucode_str

    expr = Integral(x**2*y**2, x, y)
    ascii_str = \
"""\
  /  /           \n\
 |  |            \n\
 |  |  2  2      \n\
 |  | x *y  dx dy\n\
 |  |            \n\
/  /             \
"""
    ucode_str = \
u("""\
⌠ ⌠            \n\
⎮ ⎮  2  2      \n\
⎮ ⎮ x ⋅y  dx dy\n\
⌡ ⌡            \
""")
    assert pretty(expr) == ascii_str
    assert upretty(expr) == ucode_str

    expr = Integral(sin(th)/cos(ph), (th, 0, pi), (ph, 0, 2*pi))
    ascii_str = \
"""\
 2*pi pi                           \n\
   /   /                           \n\
  |   |                            \n\
  |   |  sin(theta)                \n\
  |   |  ---------- d(theta) d(phi)\n\
  |   |   cos(phi)                 \n\
  |   |                            \n\
 /   /                             \n\
 0   0                             \
"""
    ucode_str = \
u("""\
2⋅π π             \n\
 ⌠  ⌠             \n\
 ⎮  ⎮ sin(θ)      \n\
 ⎮  ⎮ ────── dθ dφ\n\
 ⎮  ⎮ cos(φ)      \n\
 ⌡  ⌡             \n\
 0  0             \
""")
    assert pretty(expr) == ascii_str
    assert upretty(expr) == ucode_str


def test_pretty_matrix():
    # Empty Matrix
    expr = Matrix()
    ascii_str = "[]"
    unicode_str = "[]"
    assert pretty(expr) == ascii_str
    assert upretty(expr) == unicode_str
    expr = Matrix(2, 0, lambda i, j: 0)
    ascii_str = "[]"
    unicode_str = "[]"
    assert pretty(expr) == ascii_str
    assert upretty(expr) == unicode_str
    expr = Matrix(0, 2, lambda i, j: 0)
    ascii_str = "[]"
    unicode_str = "[]"
    assert pretty(expr) == ascii_str
    assert upretty(expr) == unicode_str
    expr = Matrix([[x**2 + 1, 1], [y, x + y]])
    ascii_str_1 = \
"""\
[     2       ]
[1 + x     1  ]
[             ]
[  y     x + y]\
"""
    ascii_str_2 = \
"""\
[ 2           ]
[x  + 1    1  ]
[             ]
[  y     x + y]\
"""
    ucode_str_1 = \
u("""\
⎡     2       ⎤
⎢1 + x     1  ⎥
⎢             ⎥
⎣  y     x + y⎦\
""")
    ucode_str_2 = \
u("""\
⎡ 2           ⎤
⎢x  + 1    1  ⎥
⎢             ⎥
⎣  y     x + y⎦\
""")
    assert pretty(expr) in [ascii_str_1, ascii_str_2]
    assert upretty(expr) in [ucode_str_1, ucode_str_2]

    expr = Matrix([[x/y, y, th], [0, exp(I*k*ph), 1]])
    ascii_str = \
"""\
[x                 ]
[-     y      theta]
[y                 ]
[                  ]
[    I*k*phi       ]
[0  e           1  ]\
"""
    ucode_str = \
u("""\
⎡x           ⎤
⎢─    y     θ⎥
⎢y           ⎥
⎢            ⎥
⎢    ⅈ⋅k⋅φ   ⎥
⎣0  ℯ       1⎦\
""")
    assert pretty(expr) == ascii_str
    assert upretty(expr) == ucode_str


def test_Adjoint():
    X = MatrixSymbol('X', 2, 2)
    Y = MatrixSymbol('Y', 2, 2)
    assert pretty(Adjoint(X)) == " +\nX "
    assert pretty(Adjoint(X + Y)) == "       +\n(X + Y) "
    assert pretty(Adjoint(X) + Adjoint(Y)) == " +    +\nX  + Y "
    assert pretty(Adjoint(X*Y)) == "     +\n(X*Y) "
    assert pretty(Adjoint(Y)*Adjoint(X)) == " +  +\nY *X "
    assert pretty(Adjoint(X**2)) == "    +\n/ 2\\ \n\\X / "
    assert pretty(Adjoint(X)**2) == "    2\n/ +\\ \n\\X / "
    assert pretty(Adjoint(Inverse(X))) == "     +\n/ -1\\ \n\\X  / "
    assert pretty(Inverse(Adjoint(X))) == "    -1\n/ +\\  \n\\X /  "
    assert pretty(Adjoint(Transpose(X))) == "    +\n/ T\\ \n\\X / "
    assert pretty(Transpose(Adjoint(X))) == "    T\n/ +\\ \n\\X / "
    assert upretty(Adjoint(X)) == u(" †\nX ")
    assert upretty(Adjoint(X + Y)) == u("       †\n(X + Y) ")
    assert upretty(Adjoint(X) + Adjoint(Y)) == u(" †    †\nX  + Y ")
    assert upretty(Adjoint(X*Y)) == u("     †\n(X⋅Y) ")
    assert upretty(Adjoint(Y)*Adjoint(X)) == u(" †  †\nY ⋅X ")
    assert upretty(Adjoint(X**2)) == \
        u("    †\n⎛ 2⎞ \n⎝X ⎠ ")
    assert upretty(Adjoint(X)**2) == \
        u("    2\n⎛ †⎞ \n⎝X ⎠ ")
    assert upretty(Adjoint(Inverse(X))) == \
        u("     †\n⎛ -1⎞ \n⎝X  ⎠ ")
    assert upretty(Inverse(Adjoint(X))) == \
        u("    -1\n⎛ †⎞  \n⎝X ⎠  ")
    assert upretty(Adjoint(Transpose(X))) == \
        u("    †\n⎛ T⎞ \n⎝X ⎠ ")
    assert upretty(Transpose(Adjoint(X))) == \
        u("    T\n⎛ †⎞ \n⎝X ⎠ ")

def test_pretty_Trace_issue_9044():
    X = Matrix([[1, 2], [3, 4]])
    Y = Matrix([[2, 4], [6, 8]])
    ascii_str_1 = \
"""\
  /[1  2]\\
tr|[    ]|
  \[3  4]/\
"""
    ucode_str_1 = \
u("""\
  ⎛⎡1  2⎤⎞
tr⎜⎢    ⎥⎟
  ⎝⎣3  4⎦⎠\
""")
    ascii_str_2 = \
"""\
  /[1  2]\     /[2  4]\\
tr|[    ]| + tr|[    ]|
  \[3  4]/     \[6  8]/\
"""
    ucode_str_2 = \
u("""\
  ⎛⎡1  2⎤⎞     ⎛⎡2  4⎤⎞
tr⎜⎢    ⎥⎟ + tr⎜⎢    ⎥⎟
  ⎝⎣3  4⎦⎠     ⎝⎣6  8⎦⎠\
""")
    assert pretty(Trace(X)) == ascii_str_1
    assert upretty(Trace(X)) == ucode_str_1

    assert pretty(Trace(X) + Trace(Y)) == ascii_str_2
    assert upretty(Trace(X) + Trace(Y)) == ucode_str_2


def test_MatrixExpressions():
    n = Symbol('n', integer=True)
    X = MatrixSymbol('X', n, n)

    assert pretty(X) == upretty(X) == "X"

    Y = X[1:2:3, 4:5:6]

    ascii_str = ucode_str = "X[1:3, 4:6]"

    assert pretty(Y) == ascii_str
    assert upretty(Y) == ucode_str

    Z = X[1:10:2]

    ascii_str = ucode_str = "X[1:10:2, :n]"

    assert pretty(Z) == ascii_str
    assert upretty(Z) == ucode_str

def test_pretty_dotproduct():
    from sympy.matrices import Matrix, MatrixSymbol
    from sympy.matrices.expressions.dotproduct import DotProduct
    n = symbols("n", integer=True)
    A = MatrixSymbol('A', n, 1)
    B = MatrixSymbol('B', n, 1)
    C = Matrix(1, 3, [1, 2, 3])
    D = Matrix(1, 3, [1, 3, 4])

    assert pretty(DotProduct(A, B)) == u("A*B")
    assert pretty(DotProduct(C, D)) == u("[1  2  3]*[1  3  4]")
    assert upretty(DotProduct(A, B)) == u("A⋅B")
    assert upretty(DotProduct(C, D)) == u("[1  2  3]⋅[1  3  4]")


def test_pretty_piecewise():
    expr = Piecewise((x, x < 1), (x**2, True))
    ascii_str = \
"""\
/x   for x < 1\n\
|             \n\
< 2           \n\
|x   otherwise\n\
\             \
"""
    ucode_str = \
u("""\
⎧x   for x < 1\n\
⎪             \n\
⎨ 2           \n\
⎪x   otherwise\n\
⎩             \
""")
    assert pretty(expr) == ascii_str
    assert upretty(expr) == ucode_str

    expr = -Piecewise((x, x < 1), (x**2, True))
    ascii_str = \
"""\
 //x   for x < 1\\\n\
 ||             |\n\
-|< 2           |\n\
 ||x   otherwise|\n\
 \\\\             /\
"""
    ucode_str = \
u("""\
 ⎛⎧x   for x < 1⎞\n\
 ⎜⎪             ⎟\n\
-⎜⎨ 2           ⎟\n\
 ⎜⎪x   otherwise⎟\n\
 ⎝⎩             ⎠\
""")
    assert pretty(expr) == ascii_str
    assert upretty(expr) == ucode_str

    expr = x + Piecewise((x, x > 0), (y, True)) + Piecewise((x/y, x < 2),
    (y**2, x > 2), (1, True)) + 1
    ascii_str = \
"""\
                      //x            \    \n\
                      ||-   for x < 2|    \n\
                      ||y            |    \n\
    //x  for x > 0\   ||             |    \n\
x + |<            | + |< 2           | + 1\n\
    \\\\y  otherwise/   ||y   for x > 2|    \n\
                      ||             |    \n\
                      ||1   otherwise|    \n\
                      \\\\             /    \
"""
    ucode_str = \
u("""\
                      ⎛⎧x            ⎞    \n\
                      ⎜⎪─   for x < 2⎟    \n\
                      ⎜⎪y            ⎟    \n\
    ⎛⎧x  for x > 0⎞   ⎜⎪             ⎟    \n\
x + ⎜⎨            ⎟ + ⎜⎨ 2           ⎟ + 1\n\
    ⎝⎩y  otherwise⎠   ⎜⎪y   for x > 2⎟    \n\
                      ⎜⎪             ⎟    \n\
                      ⎜⎪1   otherwise⎟    \n\
                      ⎝⎩             ⎠    \
""")
    assert pretty(expr) == ascii_str
    assert upretty(expr) == ucode_str

    expr = x - Piecewise((x, x > 0), (y, True)) + Piecewise((x/y, x < 2),
    (y**2, x > 2), (1, True)) + 1
    ascii_str = \
"""\
                      //x            \    \n\
                      ||-   for x < 2|    \n\
                      ||y            |    \n\
    //x  for x > 0\   ||             |    \n\
x - |<            | + |< 2           | + 1\n\
    \\\\y  otherwise/   ||y   for x > 2|    \n\
                      ||             |    \n\
                      ||1   otherwise|    \n\
                      \\\\             /    \
"""
    ucode_str = \
u("""\
                      ⎛⎧x            ⎞    \n\
                      ⎜⎪─   for x < 2⎟    \n\
                      ⎜⎪y            ⎟    \n\
    ⎛⎧x  for x > 0⎞   ⎜⎪             ⎟    \n\
x - ⎜⎨            ⎟ + ⎜⎨ 2           ⎟ + 1\n\
    ⎝⎩y  otherwise⎠   ⎜⎪y   for x > 2⎟    \n\
                      ⎜⎪             ⎟    \n\
                      ⎜⎪1   otherwise⎟    \n\
                      ⎝⎩             ⎠    \
""")
    assert pretty(expr) == ascii_str
    assert upretty(expr) == ucode_str

    expr = x*Piecewise((x, x > 0), (y, True))
    ascii_str = \
"""\
  //x  for x > 0\\\n\
x*|<            |\n\
  \\\\y  otherwise/\
"""
    ucode_str = \
u("""\
  ⎛⎧x  for x > 0⎞\n\
x⋅⎜⎨            ⎟\n\
  ⎝⎩y  otherwise⎠\
""")
    assert pretty(expr) == ascii_str
    assert upretty(expr) == ucode_str

    expr = Piecewise((x, x > 0), (y, True))*Piecewise((x/y, x < 2), (y**2, x >
    2), (1, True))
    ascii_str = \
"""\
                //x            \\\n\
                ||-   for x < 2|\n\
                ||y            |\n\
//x  for x > 0\ ||             |\n\
|<            |*|< 2           |\n\
\\\\y  otherwise/ ||y   for x > 2|\n\
                ||             |\n\
                ||1   otherwise|\n\
                \\\\             /\
"""
    ucode_str = \
u("""\
                ⎛⎧x            ⎞\n\
                ⎜⎪─   for x < 2⎟\n\
                ⎜⎪y            ⎟\n\
⎛⎧x  for x > 0⎞ ⎜⎪             ⎟\n\
⎜⎨            ⎟⋅⎜⎨ 2           ⎟\n\
⎝⎩y  otherwise⎠ ⎜⎪y   for x > 2⎟\n\
                ⎜⎪             ⎟\n\
                ⎜⎪1   otherwise⎟\n\
                ⎝⎩             ⎠\
""")
    assert pretty(expr) == ascii_str
    assert upretty(expr) == ucode_str

    expr = -Piecewise((x, x > 0), (y, True))*Piecewise((x/y, x < 2), (y**2, x
        > 2), (1, True))
    ascii_str = \
"""\
                 //x            \\\n\
                 ||-   for x < 2|\n\
                 ||y            |\n\
 //x  for x > 0\ ||             |\n\
-|<            |*|< 2           |\n\
 \\\\y  otherwise/ ||y   for x > 2|\n\
                 ||             |\n\
                 ||1   otherwise|\n\
                 \\\\             /\
"""
    ucode_str = \
u("""\
                 ⎛⎧x            ⎞\n\
                 ⎜⎪─   for x < 2⎟\n\
                 ⎜⎪y            ⎟\n\
 ⎛⎧x  for x > 0⎞ ⎜⎪             ⎟\n\
-⎜⎨            ⎟⋅⎜⎨ 2           ⎟\n\
 ⎝⎩y  otherwise⎠ ⎜⎪y   for x > 2⎟\n\
                 ⎜⎪             ⎟\n\
                 ⎜⎪1   otherwise⎟\n\
                 ⎝⎩             ⎠\
""")
    assert pretty(expr) == ascii_str
    assert upretty(expr) == ucode_str

    expr = Piecewise((0, Abs(1/y) < 1), (1, Abs(y) < 1), (y*meijerg(((2, 1),
        ()), ((), (1, 0)), 1/y), True))
    ascii_str = \
"""\
/                                |1|    \n\
|            0               for |-| < 1\n\
|                                |y|    \n\
|                                       \n\
<            1               for |y| < 1\n\
|                                       \n\
|   __0, 2 /2, 1       | 1\             \n\
|y*/__     |           | -|   otherwise \n\
\  \\_|2, 2 \      1, 0 | y/             \
"""
    ucode_str = \
u("""\
⎧                                │1│    \n\
⎪            0               for │─│ < 1\n\
⎪                                │y│    \n\
⎪                                       \n\
⎨            1               for │y│ < 1\n\
⎪                                       \n\
⎪  ╭─╮0, 2 ⎛2, 1       │ 1⎞             \n\
⎪y⋅│╶┐     ⎜           │ ─⎟   otherwise \n\
⎩  ╰─╯2, 2 ⎝      1, 0 │ y⎠             \
""")
    assert pretty(expr) == ascii_str
    assert upretty(expr) == ucode_str

    # XXX: We have to use evaluate=False here because Piecewise._eval_power
    # denests the power.
    expr = Pow(Piecewise((x, x > 0), (y, True)), 2, evaluate=False)
    ascii_str = \
"""\
               2\n\
//x  for x > 0\ \n\
|<            | \n\
\\\\y  otherwise/ \
"""
    ucode_str = \
u("""\
               2\n\
⎛⎧x  for x > 0⎞ \n\
⎜⎨            ⎟ \n\
⎝⎩y  otherwise⎠ \
""")
    assert pretty(expr) == ascii_str
    assert upretty(expr) == ucode_str

def test_pretty_seq():
    expr = ()
    ascii_str = \
"""\
()\
"""
    ucode_str = \
u("""\
()\
""")
    assert pretty(expr) == ascii_str
    assert upretty(expr) == ucode_str

    expr = []
    ascii_str = \
"""\
[]\
"""
    ucode_str = \
u("""\
[]\
""")
    assert pretty(expr) == ascii_str
    assert upretty(expr) == ucode_str

    expr = {}
    expr_2 = {}
    ascii_str = \
"""\
{}\
"""
    ucode_str = \
u("""\
{}\
""")
    assert pretty(expr) == ascii_str
    assert pretty(expr_2) == ascii_str
    assert upretty(expr) == ucode_str
    assert upretty(expr_2) == ucode_str

    expr = (1/x,)
    ascii_str = \
"""\
 1  \n\
(-,)\n\
 x  \
"""
    ucode_str = \
u("""\
⎛1 ⎞\n\
⎜─,⎟\n\
⎝x ⎠\
""")
    assert pretty(expr) == ascii_str
    assert upretty(expr) == ucode_str

    expr = [x**2, 1/x, x, y, sin(th)**2/cos(ph)**2]
    ascii_str = \
"""\
                 2        \n\
  2  1        sin (theta) \n\
[x , -, x, y, -----------]\n\
     x            2       \n\
               cos (phi)  \
"""
    ucode_str = \
u("""\
⎡                2   ⎤\n\
⎢ 2  1        sin (θ)⎥\n\
⎢x , ─, x, y, ───────⎥\n\
⎢    x           2   ⎥\n\
⎣             cos (φ)⎦\
""")
    assert pretty(expr) == ascii_str
    assert upretty(expr) == ucode_str

    expr = (x**2, 1/x, x, y, sin(th)**2/cos(ph)**2)
    ascii_str = \
"""\
                 2        \n\
  2  1        sin (theta) \n\
(x , -, x, y, -----------)\n\
     x            2       \n\
               cos (phi)  \
"""
    ucode_str = \
u("""\
⎛                2   ⎞\n\
⎜ 2  1        sin (θ)⎟\n\
⎜x , ─, x, y, ───────⎟\n\
⎜    x           2   ⎟\n\
⎝             cos (φ)⎠\
""")
    assert pretty(expr) == ascii_str
    assert upretty(expr) == ucode_str

    expr = Tuple(x**2, 1/x, x, y, sin(th)**2/cos(ph)**2)
    ascii_str = \
"""\
                 2        \n\
  2  1        sin (theta) \n\
(x , -, x, y, -----------)\n\
     x            2       \n\
               cos (phi)  \
"""
    ucode_str = \
u("""\
⎛                2   ⎞\n\
⎜ 2  1        sin (θ)⎟\n\
⎜x , ─, x, y, ───────⎟\n\
⎜    x           2   ⎟\n\
⎝             cos (φ)⎠\
""")
    assert pretty(expr) == ascii_str
    assert upretty(expr) == ucode_str

    expr = {x: sin(x)}
    expr_2 = Dict({x: sin(x)})
    ascii_str = \
"""\
{x: sin(x)}\
"""
    ucode_str = \
u("""\
{x: sin(x)}\
""")
    assert pretty(expr) == ascii_str
    assert pretty(expr_2) == ascii_str
    assert upretty(expr) == ucode_str
    assert upretty(expr_2) == ucode_str

    expr = {1/x: 1/y, x: sin(x)**2}
    expr_2 = Dict({1/x: 1/y, x: sin(x)**2})
    ascii_str = \
"""\
 1  1        2    \n\
{-: -, x: sin (x)}\n\
 x  y             \
"""
    ucode_str = \
u("""\
⎧1  1        2   ⎫\n\
⎨─: ─, x: sin (x)⎬\n\
⎩x  y            ⎭\
""")
    assert pretty(expr) == ascii_str
    assert pretty(expr_2) == ascii_str
    assert upretty(expr) == ucode_str
    assert upretty(expr_2) == ucode_str

    # There used to be a bug with pretty-printing sequences of even height.
    expr = [x**2]
    ascii_str = \
"""\
  2 \n\
[x ]\
"""
    ucode_str = \
u("""\
⎡ 2⎤\n\
⎣x ⎦\
""")
    assert pretty(expr) == ascii_str
    assert upretty(expr) == ucode_str

    expr = (x**2,)
    ascii_str = \
"""\
  2  \n\
(x ,)\
"""
    ucode_str = \
u("""\
⎛ 2 ⎞\n\
⎝x ,⎠\
""")
    assert pretty(expr) == ascii_str
    assert upretty(expr) == ucode_str

    expr = Tuple(x**2)
    ascii_str = \
"""\
  2  \n\
(x ,)\
"""
    ucode_str = \
u("""\
⎛ 2 ⎞\n\
⎝x ,⎠\
""")
    assert pretty(expr) == ascii_str
    assert upretty(expr) == ucode_str

    expr = {x**2: 1}
    expr_2 = Dict({x**2: 1})
    ascii_str = \
"""\
  2    \n\
{x : 1}\
"""
    ucode_str = \
u("""\
⎧ 2   ⎫\n\
⎨x : 1⎬\n\
⎩     ⎭\
""")
    assert pretty(expr) == ascii_str
    assert pretty(expr_2) == ascii_str
    assert upretty(expr) == ucode_str
    assert upretty(expr_2) == ucode_str


def test_any_object_in_sequence():
    # Cf. issue 5306
    b1 = Basic()
    b2 = Basic(Basic())

    expr = [b2, b1]
    assert pretty(expr) == "[Basic(Basic()), Basic()]"
    assert upretty(expr) == u("[Basic(Basic()), Basic()]")

    expr = set([b2, b1])
    assert pretty(expr) == "set([Basic(), Basic(Basic())])"
    assert upretty(expr) == u("set([Basic(), Basic(Basic())])")

    expr = {b2: b1, b1: b2}
    expr2 = Dict({b2: b1, b1: b2})
    assert pretty(expr) == "{Basic(): Basic(Basic()), Basic(Basic()): Basic()}"
    assert pretty(
        expr2) == "{Basic(): Basic(Basic()), Basic(Basic()): Basic()}"
    assert upretty(
        expr) == u("{Basic(): Basic(Basic()), Basic(Basic()): Basic()}")
    assert upretty(
        expr2) == u("{Basic(): Basic(Basic()), Basic(Basic()): Basic()}")


def test_pretty_sets():
    s = FiniteSet
    assert pretty(s(*[x*y, x**2])) == \
"""\
  2      \n\
{x , x*y}\
"""
    assert pretty(s(*range(1, 6))) == "{1, 2, 3, 4, 5}"
    assert pretty(s(*range(1, 13))) == "{1, 2, 3, 4, 5, 6, 7, 8, 9, 10, 11, 12}"
    for s in (frozenset, set):
        assert pretty(s([x*y, x**2])) == \
"""\
%s   2       \n\
%s([x , x*y])\
""" % (" " * len(s.__name__), s.__name__)
        assert pretty(s(range(1, 6))) == "%s([1, 2, 3, 4, 5])" % s.__name__
        assert pretty(s(range(1, 13))) == \
            "%s([1, 2, 3, 4, 5, 6, 7, 8, 9, 10, 11, 12])" % s.__name__

    assert pretty(Range(0, 3, 1)) == '{0, 1, 2}'

    ascii_str = '{0, 1, ..., 29}'
    ucode_str = u('{0, 1, …, 29}')
    assert pretty(Range(0, 30, 1)) == ascii_str
    assert upretty(Range(0, 30, 1)) == ucode_str

    ascii_str = '{0, 2, ..., oo}'
    ucode_str = u('{0, 2, …, ∞}')
    assert pretty(Range(0, oo, 2)) == ascii_str
    assert upretty(Range(0, oo, 2)) == ucode_str

    ascii_str = '{-oo, ..., -3, -2}'
    ucode_str = u('{-∞, …, -3, -2}')
    assert pretty(Range(-2, -oo, -1)) == ascii_str
    assert upretty(Range(-2, -oo, -1)) == ucode_str


def test_pretty_ConditionSet():
    from sympy import ConditionSet
    ascii_str = '{x | x in (-oo, oo) and sin(x) = 0}'
    ucode_str = u('{x | x ∊ ℝ ∧ sin(x) = 0}')
    assert pretty(ConditionSet(x, Eq(sin(x), 0), S.Reals)) == ascii_str
    assert upretty(ConditionSet(x, Eq(sin(x), 0), S.Reals)) == ucode_str

    assert pretty(ConditionSet(x, Contains(x, S.Reals, evaluate=False), FiniteSet(1))) == \
        '{x | x in {1} and Contains(x, (-oo, oo))}'
    assert upretty(ConditionSet(x, Contains(x, S.Reals, evaluate=False), FiniteSet(1))) == u('{x | x ∊ {1} ∧ (x ∈ ℝ)}')

    assert pretty(ConditionSet(x, And(x > 1, x < -1), FiniteSet(1, 2, 3))) ==\
        '{x | x in {1, 2, 3} and And(x > 1, x < -1)}'
    assert upretty(ConditionSet(x, And(x > 1, x < -1), FiniteSet(1, 2, 3))) == \
        u('{x | x ∊ {1, 2, 3} ∧ (x > 1 ∧ x < -1)}')

    assert pretty(ConditionSet(x, Or(x > 1, x < -1), FiniteSet(1, 2))) == '{x | x in {1, 2} and Or(x > 1, x < -1)}'
    assert upretty(ConditionSet(x, Or(x > 1, x < -1), FiniteSet(1, 2))) == u('{x | x ∊ {1, 2} ∧ (x > 1 ∨ x < -1)}')


def test_pretty_ComplexRegion():
    from sympy import ComplexRegion
    ucode_str = u('{x + y⋅ⅈ | x, y ∊ [3, 5] × [4, 6]}')
    assert upretty(ComplexRegion(Interval(3, 5)*Interval(4, 6))) == ucode_str

    ucode_str = u('{r⋅(ⅈ⋅sin(θ) + cos(θ)) | r, θ ∊ [0, 1] × [0, 2⋅π)}')
    assert upretty(ComplexRegion(Interval(0, 1)*Interval(0, 2*pi), polar=True)) == ucode_str

def test_pretty_Union_issue_10414():
    a, b = Interval(2, 3), Interval(4, 7)
    ucode_str = u('[2, 3] ∪ [4, 7]')
    ascii_str = '[2, 3] U [4, 7]'
    assert upretty(Union(a, b)) == ucode_str
    assert pretty(Union(a, b)) == ascii_str

def test_pretty_Intersection_issue_10414():
    x, y, z, w = symbols('x, y, z, w')
    a, b = Interval(x, y), Interval(z, w)
    ucode_str = u('[x, y] ∩ [z, w]')
    ascii_str = '[x, y] n [z, w]'
    assert upretty(Intersection(a, b)) == ucode_str
    assert pretty(Intersection(a, b)) == ascii_str

def test_ProductSet_paranthesis():
    ucode_str = u('([4, 7] × {1, 2}) ∪ ([2, 3] × [4, 7])')

    a, b, c = Interval(2, 3), Interval(4, 7), Interval(1, 9)
    assert upretty(Union(a*b, b*FiniteSet(1, 2))) == ucode_str

def test_ProductSet_prod_char_issue_10413():
    ascii_str = '[2, 3] x [4, 7]'
    ucode_str = u('[2, 3] × [4, 7]')

    a, b = Interval(2, 3), Interval(4, 7)
    assert pretty(a*b) == ascii_str
    assert upretty(a*b) == ucode_str

def test_pretty_sequences():
    s1 = SeqFormula(a**2, (0, oo))
    s2 = SeqPer((1, 2))

    ascii_str = '[0, 1, 4, 9, ...]'
    ucode_str = u('[0, 1, 4, 9, …]')

    assert pretty(s1) == ascii_str
    assert upretty(s1) == ucode_str

    ascii_str = '[1, 2, 1, 2, ...]'
    ucode_str = u('[1, 2, 1, 2, …]')
    assert pretty(s2) == ascii_str
    assert upretty(s2) == ucode_str

    s3 = SeqFormula(a**2, (0, 2))
    s4 = SeqPer((1, 2), (0, 2))

    ascii_str = '[0, 1, 4]'
    ucode_str = u('[0, 1, 4]')

    assert pretty(s3) == ascii_str
    assert upretty(s3) == ucode_str

    ascii_str = '[1, 2, 1]'
    ucode_str = u('[1, 2, 1]')
    assert pretty(s4) == ascii_str
    assert upretty(s4) == ucode_str

    s5 = SeqFormula(a**2, (-oo, 0))
    s6 = SeqPer((1, 2), (-oo, 0))

    ascii_str = '[..., 9, 4, 1, 0]'
    ucode_str = u('[…, 9, 4, 1, 0]')

    assert pretty(s5) == ascii_str
    assert upretty(s5) == ucode_str

    ascii_str = '[..., 2, 1, 2, 1]'
    ucode_str = u('[…, 2, 1, 2, 1]')
    assert pretty(s6) == ascii_str
    assert upretty(s6) == ucode_str

    ascii_str = '[1, 3, 5, 11, ...]'
    ucode_str = u('[1, 3, 5, 11, …]')

    assert pretty(SeqAdd(s1, s2)) == ascii_str
    assert upretty(SeqAdd(s1, s2)) == ucode_str

    ascii_str = '[1, 3, 5]'
    ucode_str = u('[1, 3, 5]')

    assert pretty(SeqAdd(s3, s4)) == ascii_str
    assert upretty(SeqAdd(s3, s4)) == ucode_str

    ascii_str = '[..., 11, 5, 3, 1]'
    ucode_str = u('[…, 11, 5, 3, 1]')

    assert pretty(SeqAdd(s5, s6)) == ascii_str
    assert upretty(SeqAdd(s5, s6)) == ucode_str

    ascii_str = '[0, 2, 4, 18, ...]'
    ucode_str = u('[0, 2, 4, 18, …]')

    assert pretty(SeqMul(s1, s2)) == ascii_str
    assert upretty(SeqMul(s1, s2)) == ucode_str

    ascii_str = '[0, 2, 4]'
    ucode_str = u('[0, 2, 4]')

    assert pretty(SeqMul(s3, s4)) == ascii_str
    assert upretty(SeqMul(s3, s4)) == ucode_str

    ascii_str = '[..., 18, 4, 2, 0]'
    ucode_str = u('[…, 18, 4, 2, 0]')

    assert pretty(SeqMul(s5, s6)) == ascii_str
    assert upretty(SeqMul(s5, s6)) == ucode_str


def test_pretty_FourierSeries():
    f = fourier_series(x, (x, -pi, pi))

    ascii_str = \
"""\
                      2*sin(3*x)      \n\
2*sin(x) - sin(2*x) + ---------- + ...\n\
                          3           \
"""

    ucode_str = \
u("""\
                      2⋅sin(3⋅x)    \n\
2⋅sin(x) - sin(2⋅x) + ────────── + …\n\
                          3         \
""")

    assert pretty(f) == ascii_str
    assert upretty(f) == ucode_str


def test_pretty_FormalPowerSeries():
    f = fps(log(1 + x))

    ascii_str = \
"""\
     2    3    4    5        \n\
    x    x    x    x     / 6\\\n\
x - -- + -- - -- + -- + O\\x /\n\
    2    3    4    5         \
"""

    ucode_str = \
u("""\
     2    3    4    5        \n\
    x    x    x    x     ⎛ 6⎞\n\
x - ── + ── - ── + ── + O⎝x ⎠\n\
    2    3    4    5         \
""")

    assert pretty(f) == ascii_str
    assert upretty(f) == ucode_str


def test_pretty_limits():
    expr = Limit(x, x, oo)
    ascii_str = \
"""\
 lim x\n\
x->oo \
"""
    ucode_str = \
u("""\
lim x\n\
x─→∞ \
""")
    assert pretty(expr) == ascii_str
    assert upretty(expr) == ucode_str

    expr = Limit(x**2, x, 0)
    ascii_str = \
"""\
      2\n\
 lim x \n\
x->0+  \
"""
    ucode_str = \
u("""\
      2\n\
 lim x \n\
x─→0⁺  \
""")
    assert pretty(expr) == ascii_str
    assert upretty(expr) == ucode_str

    expr = Limit(1/x, x, 0)
    ascii_str = \
"""\
     1\n\
 lim -\n\
x->0+x\
"""
    ucode_str = \
u("""\
     1\n\
 lim ─\n\
x─→0⁺x\
""")
    assert pretty(expr) == ascii_str
    assert upretty(expr) == ucode_str

    expr = Limit(sin(x)/x, x, 0)
    ascii_str = \
"""\
     sin(x)\n\
 lim ------\n\
x->0+  x   \
"""
    ucode_str = \
u("""\
     sin(x)\n\
 lim ──────\n\
x─→0⁺  x   \
""")
    assert pretty(expr) == ascii_str
    assert upretty(expr) == ucode_str

    expr = Limit(sin(x)/x, x, 0, "-")
    ascii_str = \
"""\
     sin(x)\n\
 lim ------\n\
x->0-  x   \
"""
    ucode_str = \
u("""\
     sin(x)\n\
 lim ──────\n\
x─→0⁻  x   \
""")
    assert pretty(expr) == ascii_str
    assert upretty(expr) == ucode_str

    expr = Limit(x + sin(x), x, 0)
    ascii_str = \
"""\
 lim (x + sin(x))\n\
x->0+            \
"""
    ucode_str = \
u("""\
 lim (x + sin(x))\n\
x─→0⁺            \
""")
    assert pretty(expr) == ascii_str
    assert upretty(expr) == ucode_str

def test_pretty_ComplexRootOf():
    expr = rootof(x**5 + 11*x - 2, 0)
    ascii_str = \
"""\
       / 5              \\\n\
CRootOf\\x  + 11*x - 2, 0/\
"""
    ucode_str = \
u("""\
       ⎛ 5              ⎞\n\
CRootOf⎝x  + 11⋅x - 2, 0⎠\
""")

    assert pretty(expr) == ascii_str
    assert upretty(expr) == ucode_str


def test_pretty_RootSum():
    expr = RootSum(x**5 + 11*x - 2, auto=False)
    ascii_str = \
"""\
       / 5           \\\n\
RootSum\\x  + 11*x - 2/\
"""
    ucode_str = \
u("""\
       ⎛ 5           ⎞\n\
RootSum⎝x  + 11⋅x - 2⎠\
""")

    assert pretty(expr) == ascii_str
    assert upretty(expr) == ucode_str

    expr = RootSum(x**5 + 11*x - 2, Lambda(z, exp(z)))
    ascii_str = \
"""\
       / 5                   z\\\n\
RootSum\\x  + 11*x - 2, z -> e /\
"""
    ucode_str = \
u("""\
       ⎛ 5                  z⎞\n\
RootSum⎝x  + 11⋅x - 2, z ↦ ℯ ⎠\
""")

    assert pretty(expr) == ascii_str
    assert upretty(expr) == ucode_str


def test_GroebnerBasis():
    expr = groebner([], x, y)

    ascii_str = \
"""\
GroebnerBasis([], x, y, domain=ZZ, order=lex)\
"""
    ucode_str = \
u("""\
GroebnerBasis([], x, y, domain=ℤ, order=lex)\
""")

    assert pretty(expr) == ascii_str
    assert upretty(expr) == ucode_str

    F = [x**2 - 3*y - x + 1, y**2 - 2*x + y - 1]
    expr = groebner(F, x, y, order='grlex')

    ascii_str = \
"""\
             /[ 2                 2              ]                              \\\n\
GroebnerBasis\\[x  - x - 3*y + 1, y  - 2*x + y - 1], x, y, domain=ZZ, order=grlex/\
"""
    ucode_str = \
u("""\
             ⎛⎡ 2                 2              ⎤                             ⎞\n\
GroebnerBasis⎝⎣x  - x - 3⋅y + 1, y  - 2⋅x + y - 1⎦, x, y, domain=ℤ, order=grlex⎠\
""")

    assert pretty(expr) == ascii_str
    assert upretty(expr) == ucode_str

    expr = expr.fglm('lex')

    ascii_str = \
"""\
             /[       2           4      3      2           ]                            \\\n\
GroebnerBasis\\[2*x - y  - y + 1, y  + 2*y  - 3*y  - 16*y + 7], x, y, domain=ZZ, order=lex/\
"""
    ucode_str = \
u("""\
             ⎛⎡       2           4      3      2           ⎤                           ⎞\n\
GroebnerBasis⎝⎣2⋅x - y  - y + 1, y  + 2⋅y  - 3⋅y  - 16⋅y + 7⎦, x, y, domain=ℤ, order=lex⎠\
""")

    assert pretty(expr) == ascii_str
    assert upretty(expr) == ucode_str


def test_pretty_Boolean():
    expr = Not(x, evaluate=False)

    assert pretty(expr) == "Not(x)"
    assert upretty(expr) == u("¬x")

    expr = And(x, y)

    assert pretty(expr) == "And(x, y)"
    assert upretty(expr) == u("x ∧ y")

    expr = Or(x, y)

    assert pretty(expr) == "Or(x, y)"
    assert upretty(expr) == u("x ∨ y")

    syms = symbols('a:f')
    expr = And(*syms)

    assert pretty(expr) == "And(a, b, c, d, e, f)"
    assert upretty(expr) == u("a ∧ b ∧ c ∧ d ∧ e ∧ f")

    expr = Or(*syms)

    assert pretty(expr) == "Or(a, b, c, d, e, f)"
    assert upretty(expr) == u("a ∨ b ∨ c ∨ d ∨ e ∨ f")

    expr = Xor(x, y, evaluate=False)

    assert pretty(expr) == "Xor(x, y)"
    assert upretty(expr) == u("x ⊻ y")

    expr = Nand(x, y, evaluate=False)

    assert pretty(expr) == "Nand(x, y)"
    assert upretty(expr) == u("x ⊼ y")

    expr = Nor(x, y, evaluate=False)

    assert pretty(expr) == "Nor(x, y)"
    assert upretty(expr) == u("x ⊽ y")

    expr = Implies(x, y, evaluate=False)

    assert pretty(expr) == "Implies(x, y)"
    assert upretty(expr) == u("x → y")

    # don't sort args
    expr = Implies(y, x, evaluate=False)

    assert pretty(expr) == "Implies(y, x)"
    assert upretty(expr) == u("y → x")

    expr = Equivalent(x, y, evaluate=False)

    assert pretty(expr) == "Equivalent(x, y)"
    assert upretty(expr) == u("x ≡ y")

    expr = Equivalent(y, x, evaluate=False)

    assert pretty(expr) == "Equivalent(x, y)"
    assert upretty(expr) == u("x ≡ y")


def test_pretty_Domain():
    expr = FF(23)

    assert pretty(expr) == "GF(23)"
    assert upretty(expr) == u("ℤ₂₃")

    expr = ZZ

    assert pretty(expr) == "ZZ"
    assert upretty(expr) == u("ℤ")

    expr = QQ

    assert pretty(expr) == "QQ"
    assert upretty(expr) == u("ℚ")

    expr = RR

    assert pretty(expr) == "RR"
    assert upretty(expr) == u("ℝ")

    expr = QQ[x]

    assert pretty(expr) == "QQ[x]"
    assert upretty(expr) == u("ℚ[x]")

    expr = QQ[x, y]

    assert pretty(expr) == "QQ[x, y]"
    assert upretty(expr) == u("ℚ[x, y]")

    expr = ZZ.frac_field(x)

    assert pretty(expr) == "ZZ(x)"
    assert upretty(expr) == u("ℤ(x)")

    expr = ZZ.frac_field(x, y)

    assert pretty(expr) == "ZZ(x, y)"
    assert upretty(expr) == u("ℤ(x, y)")

    expr = QQ.poly_ring(x, y, order=grlex)

    assert pretty(expr) == "QQ[x, y, order=grlex]"
    assert upretty(expr) == u("ℚ[x, y, order=grlex]")

    expr = QQ.poly_ring(x, y, order=ilex)

    assert pretty(expr) == "QQ[x, y, order=ilex]"
    assert upretty(expr) == u("ℚ[x, y, order=ilex]")


def test_pretty_prec():
    assert xpretty(S("0.3"), full_prec=True, wrap_line=False) == "0.300000000000000"
    assert xpretty(S("0.3"), full_prec="auto", wrap_line=False) == "0.300000000000000"
    assert xpretty(S("0.3"), full_prec=False, wrap_line=False) == "0.3"
    assert xpretty(S("0.3")*x, full_prec=True, use_unicode=False, wrap_line=False) in [
        "0.300000000000000*x",
        "x*0.300000000000000"
    ]
    assert xpretty(S("0.3")*x, full_prec="auto", use_unicode=False, wrap_line=False) in [
        "0.3*x",
        "x*0.3"
    ]
    assert xpretty(S("0.3")*x, full_prec=False, use_unicode=False, wrap_line=False) in [
        "0.3*x",
        "x*0.3"
    ]


def test_pprint():
    import sys
    from sympy.core.compatibility import StringIO
    fd = StringIO()
    sso = sys.stdout
    sys.stdout = fd
    try:
        pprint(pi, use_unicode=False, wrap_line=False)
    finally:
        sys.stdout = sso
    assert fd.getvalue() == 'pi\n'


def test_pretty_class():
    """Test that the printer dispatcher correctly handles classes."""
    class C:
        pass   # C has no .__class__ and this was causing problems

    class D(object):
        pass

    assert pretty( C ) == str( C )
    assert pretty( D ) == str( D )


def test_pretty_no_wrap_line():
    huge_expr = 0
    for i in range(20):
        huge_expr += i*sin(i + x)
    assert xpretty(huge_expr            ).find('\n') != -1
    assert xpretty(huge_expr, wrap_line=False).find('\n') == -1


def test_settings():
    raises(TypeError, lambda: pretty(S(4), method="garbage"))


def test_pretty_sum():
    from sympy.abc import x, a, b, k, m, n

    expr = Sum(k**k, (k, 0, n))
    ascii_str = \
"""\
  n     \n\
 ___    \n\
 \\  `   \n\
  \\    k\n\
  /   k \n\
 /__,   \n\
k = 0   \
"""
    ucode_str = \
u("""\
  n     \n\
 ___    \n\
 ╲      \n\
  ╲    k\n\
  ╱   k \n\
 ╱      \n\
 ‾‾‾    \n\
k = 0   \
""")
    assert pretty(expr) == ascii_str
    assert upretty(expr) == ucode_str

    expr = Sum(k**(Integral(x**n, (x, -oo, oo))), (k, 0, n**n))
    ascii_str = \
"""\
    n             \n\
   n              \n\
______            \n\
\\     `           \n\
 \\        oo      \n\
  \\        /      \n\
   \\      |       \n\
    \\     |   n   \n\
     )    |  x  dx\n\
    /     |       \n\
   /     /        \n\
  /      -oo      \n\
 /      k         \n\
/_____,           \n\
 k = 0            \
"""
    ucode_str = \
u("""\
   n            \n\
  n             \n\
______          \n\
╲               \n\
 ╲      ∞       \n\
  ╲     ⌠       \n\
   ╲    ⎮   n   \n\
    ╲   ⎮  x  dx\n\
    ╱   ⌡       \n\
   ╱    -∞      \n\
  ╱    k        \n\
 ╱              \n\
╱               \n\
‾‾‾‾‾‾          \n\
k = 0           \
""")
    assert pretty(expr) == ascii_str
    assert upretty(expr) == ucode_str

    expr = Sum(k**(
        Integral(x**n, (x, -oo, oo))), (k, 0, Integral(x**x, (x, -oo, oo))))
    ascii_str = \
"""\
 oo                 \n\
  /                 \n\
 |                  \n\
 |   x              \n\
 |  x  dx           \n\
 |                  \n\
/                   \n\
-oo                 \n\
 ______             \n\
 \\     `            \n\
  \\         oo      \n\
   \\         /      \n\
    \\       |       \n\
     \\      |   n   \n\
      )     |  x  dx\n\
     /      |       \n\
    /      /        \n\
   /       -oo      \n\
  /       k         \n\
 /_____,            \n\
  k = 0             \
"""
    ucode_str = \
u("""\
∞                 \n\
⌠                 \n\
⎮   x             \n\
⎮  x  dx          \n\
⌡                 \n\
-∞                \n\
 ______           \n\
 ╲                \n\
  ╲       ∞       \n\
   ╲      ⌠       \n\
    ╲     ⎮   n   \n\
     ╲    ⎮  x  dx\n\
     ╱    ⌡       \n\
    ╱     -∞      \n\
   ╱     k        \n\
  ╱               \n\
 ╱                \n\
 ‾‾‾‾‾‾           \n\
 k = 0            \
""")
    assert pretty(expr) == ascii_str
    assert upretty(expr) == ucode_str

    expr = Sum(k**(Integral(x**n, (x, -oo, oo))), (
        k, x + n + x**2 + n**2 + (x/n) + (1/x), Integral(x**x, (x, -oo, oo))))
    ascii_str = \
"""\
          oo                          \n\
           /                          \n\
          |                           \n\
          |   x                       \n\
          |  x  dx                    \n\
          |                           \n\
         /                            \n\
         -oo                          \n\
          ______                      \n\
          \     `                     \n\
           \                  oo      \n\
            \                  /      \n\
             \                |       \n\
              \               |   n   \n\
               )              |  x  dx\n\
              /               |       \n\
             /               /        \n\
            /                -oo      \n\
           /                k         \n\
          /_____,                     \n\
     2        2       1   x           \n\
k = n  + n + x  + x + - + -           \n\
                      x   n           \
"""
    ucode_str = \
u("""\
          ∞                          \n\
          ⌠                          \n\
          ⎮   x                      \n\
          ⎮  x  dx                   \n\
          ⌡                          \n\
          -∞                         \n\
           ______                    \n\
           ╲                         \n\
            ╲                ∞       \n\
             ╲               ⌠       \n\
              ╲              ⎮   n   \n\
               ╲             ⎮  x  dx\n\
               ╱             ⌡       \n\
              ╱              -∞      \n\
             ╱              k        \n\
            ╱                        \n\
           ╱                         \n\
           ‾‾‾‾‾‾                    \n\
     2        2       1   x          \n\
k = n  + n + x  + x + ─ + ─          \n\
                      x   n          \
""")
    assert pretty(expr) == ascii_str
    assert upretty(expr) == ucode_str

    expr = Sum(k**(
        Integral(x**n, (x, -oo, oo))), (k, 0, x + n + x**2 + n**2 + (x/n) + (1/x)))
    ascii_str = \
"""\
 2        2       1   x           \n\
n  + n + x  + x + - + -           \n\
                  x   n           \n\
        ______                    \n\
        \     `                   \n\
         \                oo      \n\
          \                /      \n\
           \              |       \n\
            \             |   n   \n\
             )            |  x  dx\n\
            /             |       \n\
           /             /        \n\
          /              -oo      \n\
         /              k         \n\
        /_____,                   \n\
         k = 0                    \
"""
    ucode_str = \
u("""\
 2        2       1   x          \n\
n  + n + x  + x + ─ + ─          \n\
                  x   n          \n\
         ______                  \n\
         ╲                       \n\
          ╲              ∞       \n\
           ╲             ⌠       \n\
            ╲            ⎮   n   \n\
             ╲           ⎮  x  dx\n\
             ╱           ⌡       \n\
            ╱            -∞      \n\
           ╱            k        \n\
          ╱                      \n\
         ╱                       \n\
         ‾‾‾‾‾‾                  \n\
         k = 0                   \
""")
    assert pretty(expr) == ascii_str
    assert upretty(expr) == ucode_str

    expr = Sum(x, (x, 0, oo))
    ascii_str = \
"""\
  oo   \n\
 __    \n\
 \\ `   \n\
  )   x\n\
 /_,   \n\
x = 0  \
"""
    ucode_str = \
u("""\
  ∞    \n\
 ___   \n\
 ╲     \n\
  ╲   x\n\
  ╱    \n\
 ╱     \n\
 ‾‾‾   \n\
x = 0  \
""")

    assert pretty(expr) == ascii_str
    assert upretty(expr) == ucode_str

    expr = Sum(x**2, (x, 0, oo))
    ascii_str = \
u("""\
  oo    \n\
 ___    \n\
 \\  `   \n\
  \\    2\n\
  /   x \n\
 /__,   \n\
x = 0   \
""")
    ucode_str = \
u("""\
  ∞     \n\
 ___    \n\
 ╲      \n\
  ╲    2\n\
  ╱   x \n\
 ╱      \n\
 ‾‾‾    \n\
x = 0   \
""")

    assert pretty(expr) == ascii_str
    assert upretty(expr) == ucode_str

    expr = Sum(x/2, (x, 0, oo))
    ascii_str = \
"""\
  oo   \n\
 ___   \n\
 \\  `  \n\
  \\   x\n\
   )  -\n\
  /   2\n\
 /__,  \n\
x = 0  \
"""
    ucode_str = \
u("""\
  ∞    \n\
 ____  \n\
 ╲     \n\
  ╲   x\n\
   ╲  ─\n\
   ╱  2\n\
  ╱    \n\
 ╱     \n\
 ‾‾‾‾  \n\
x = 0  \
""")

    assert pretty(expr) == ascii_str
    assert upretty(expr) == ucode_str

    expr = Sum(x**3/2, (x, 0, oo))
    ascii_str = \
"""\
  oo    \n\
____    \n\
\\   `   \n\
 \\     3\n\
  \\   x \n\
  /   --\n\
 /    2 \n\
/___,   \n\
x = 0   \
"""
    ucode_str = \
u("""\
  ∞     \n\
 ____   \n\
 ╲      \n\
  ╲    3\n\
   ╲  x \n\
   ╱  ──\n\
  ╱   2 \n\
 ╱      \n\
 ‾‾‾‾   \n\
x = 0   \
""")

    assert pretty(expr) == ascii_str
    assert upretty(expr) == ucode_str

    expr = Sum((x**3*y**(x/2))**n, (x, 0, oo))
    ascii_str = \
"""\
  oo          \n\
____          \n\
\\   `         \n\
 \\           n\n\
  \\   /    x\\ \n\
   )  |    -| \n\
  /   | 3  2| \n\
 /    \\x *y / \n\
/___,         \n\
x = 0         \
"""
    ucode_str = \
u("""\
  ∞           \n\
_____         \n\
╲             \n\
 ╲           n\n\
  ╲   ⎛    x⎞ \n\
   ╲  ⎜    ─⎟ \n\
   ╱  ⎜ 3  2⎟ \n\
  ╱   ⎝x ⋅y ⎠ \n\
 ╱            \n\
╱             \n\
‾‾‾‾‾         \n\
x = 0         \
""")

    assert pretty(expr) == ascii_str
    assert upretty(expr) == ucode_str

    expr = Sum(1/x**2, (x, 0, oo))
    ascii_str = \
"""\
  oo    \n\
____    \n\
\\   `   \n\
 \\    1 \n\
  \\   --\n\
  /    2\n\
 /    x \n\
/___,   \n\
x = 0   \
"""
    ucode_str = \
u("""\
  ∞     \n\
 ____   \n\
 ╲      \n\
  ╲   1 \n\
   ╲  ──\n\
   ╱   2\n\
  ╱   x \n\
 ╱      \n\
 ‾‾‾‾   \n\
x = 0   \
""")

    assert pretty(expr) == ascii_str
    assert upretty(expr) == ucode_str

    expr = Sum(1/y**(a/b), (x, 0, oo))
    ascii_str = \
"""\
  oo      \n\
____      \n\
\\   `     \n\
 \\     -a \n\
  \\    ---\n\
  /     b \n\
 /    y   \n\
/___,     \n\
x = 0     \
"""
    ucode_str = \
u("""\
  ∞       \n\
 ____     \n\
 ╲        \n\
  ╲    -a \n\
   ╲   ───\n\
   ╱    b \n\
  ╱   y   \n\
 ╱        \n\
 ‾‾‾‾     \n\
x = 0     \
""")

    assert pretty(expr) == ascii_str
    assert upretty(expr) == ucode_str

    expr = Sum(1/y**(a/b), (x, 0, oo), (y, 1, 2))
    ascii_str = \
"""\
  2     oo     \n\
____  ____     \n\
\\   ` \\   `    \n\
 \\     \\     -a\n\
  \\     \\    --\n\
  /     /    b \n\
 /     /    y  \n\
/___, /___,    \n\
y = 1 x = 0    \
"""
    ucode_str = \
u("""\
  2     ∞      \n\
____  ____     \n\
╲     ╲        \n\
 ╲     ╲     -a\n\
  ╲     ╲    ──\n\
  ╱     ╱    b \n\
 ╱     ╱    y  \n\
╱     ╱        \n\
‾‾‾‾  ‾‾‾‾     \n\
y = 1 x = 0    \
""")
    expr = Sum(1/(1 + 1/(
        1 + 1/k)) + 1, (k, 111, 1 + 1/n), (k, 1/(1 + m), oo)) + 1/(1 + 1/k)
    ascii_str = \
"""\
               1                         \n\
           1 + -                         \n\
    oo         n                         \n\
  _____    _____                         \n\
  \\    `   \\    `                        \n\
   \\        \\     /        1    \\        \n\
    \\        \\    |1 + ---------|        \n\
     \\        \\   |          1  |     1  \n\
      )        )  |    1 + -----| + -----\n\
     /        /   |            1|       1\n\
    /        /    |        1 + -|   1 + -\n\
   /        /     \\            k/       k\n\
  /____,   /____,                        \n\
      1   k = 111                        \n\
k = -----                                \n\
    m + 1                                \
"""
    ucode_str = \
u("""\
               1                         \n\
           1 + ─                         \n\
    ∞          n                         \n\
  ______   ______                        \n\
  ╲        ╲                             \n\
   ╲        ╲     ⎛        1    ⎞        \n\
    ╲        ╲    ⎜1 + ─────────⎟        \n\
     ╲        ╲   ⎜          1  ⎟        \n\
      ╲        ╲  ⎜    1 + ─────⎟     1  \n\
      ╱        ╱  ⎜            1⎟ + ─────\n\
     ╱        ╱   ⎜        1 + ─⎟       1\n\
    ╱        ╱    ⎝            k⎠   1 + ─\n\
   ╱        ╱                           k\n\
  ╱        ╱                             \n\
  ‾‾‾‾‾‾   ‾‾‾‾‾‾                        \n\
      1   k = 111                        \n\
k = ─────                                \n\
    m + 1                                \
""")

    assert pretty(expr) == ascii_str
    assert upretty(expr) == ucode_str


def test_units():
    expr = joule
    ascii_str = \
"""\
    2\n\
kg*m \n\
-----\n\
   2 \n\
  s  \
"""

    unicode_str = \
u("""\
    2\n\
kg⋅m \n\
─────\n\
   2 \n\
  s  \
""")
    assert upretty(expr) == unicode_str
    assert pretty(expr) == ascii_str


def test_pretty_Subs():
    f = Function('f')
    expr = Subs(f(x), x, ph**2)
    ascii_str = \
"""\
(f(x))|     2\n\
      |x=phi \
"""
    unicode_str = \
u("""\
(f(x))│   2\n\
      │x=φ \
""")

    assert pretty(expr) == ascii_str
    assert upretty(expr) == unicode_str

    expr = Subs(f(x).diff(x), x, 0)
    ascii_str = \
"""\
/d       \\|   \n\
|--(f(x))||   \n\
\\dx      /|x=0\
"""
    unicode_str = \
u("""\
⎛d       ⎞│   \n\
⎜──(f(x))⎟│   \n\
⎝dx      ⎠│x=0\
""")

    assert pretty(expr) == ascii_str
    assert upretty(expr) == unicode_str

    expr = Subs(f(x).diff(x)/y, (x, y), (0, Rational(1, 2)))
    ascii_str = \
"""\
/d       \\|          \n\
|--(f(x))||          \n\
|dx      ||          \n\
|--------||          \n\
\\   y    /|x=0, y=1/2\
"""
    unicode_str = \
u("""\
⎛d       ⎞│          \n\
⎜──(f(x))⎟│          \n\
⎜dx      ⎟│          \n\
⎜────────⎟│          \n\
⎝   y    ⎠│x=0, y=1/2\
""")

    assert pretty(expr) == ascii_str
    assert upretty(expr) == unicode_str


def test_gammas():
    assert upretty(lowergamma(x, y)) == u("γ(x, y)")
    assert upretty(uppergamma(x, y)) == u("Γ(x, y)")
    assert xpretty(gamma(x), use_unicode=True) == u('Γ(x)')


def test_hyper():
    expr = hyper((), (), z)
    ucode_str = \
u("""\
 ┌─  ⎛  │  ⎞\n\
 ├─  ⎜  │ z⎟\n\
0╵ 0 ⎝  │  ⎠\
""")
    ascii_str = \
"""\
  _         \n\
 |_  /  |  \\\n\
 |   |  | z|\n\
0  0 \\  |  /\
"""
    assert pretty(expr) == ascii_str
    assert upretty(expr) == ucode_str

    expr = hyper((), (1,), x)
    ucode_str = \
u("""\
 ┌─  ⎛  │  ⎞\n\
 ├─  ⎜  │ x⎟\n\
0╵ 1 ⎝1 │  ⎠\
""")
    ascii_str = \
"""\
  _         \n\
 |_  /  |  \\\n\
 |   |  | x|\n\
0  1 \\1 |  /\
"""
    assert pretty(expr) == ascii_str
    assert upretty(expr) == ucode_str

    expr = hyper([2], [1], x)
    ucode_str = \
u("""\
 ┌─  ⎛2 │  ⎞\n\
 ├─  ⎜  │ x⎟\n\
1╵ 1 ⎝1 │  ⎠\
""")
    ascii_str = \
"""\
  _         \n\
 |_  /2 |  \\\n\
 |   |  | x|\n\
1  1 \\1 |  /\
"""
    assert pretty(expr) == ascii_str
    assert upretty(expr) == ucode_str

    expr = hyper((pi/3, -2*k), (3, 4, 5, -3), x)
    ucode_str = \
u("""\
     ⎛  π         │  ⎞\n\
 ┌─  ⎜  ─, -2⋅k   │  ⎟\n\
 ├─  ⎜  3         │ x⎟\n\
2╵ 4 ⎜            │  ⎟\n\
     ⎝3, 4, 5, -3 │  ⎠\
""")
    ascii_str = \
"""\
                      \n\
  _  /  pi        |  \\\n\
 |_  |  --, -2*k  |  |\n\
 |   |  3         | x|\n\
2  4 |            |  |\n\
     \\3, 4, 5, -3 |  /\
"""
    assert pretty(expr) == ascii_str
    assert upretty(expr) == ucode_str

    expr = hyper((pi, S('2/3'), -2*k), (3, 4, 5, -3), x**2)
    ucode_str = \
u("""\
 ┌─  ⎛π, 2/3, -2⋅k │  2⎞\n\
 ├─  ⎜             │ x ⎟\n\
3╵ 4 ⎝3, 4, 5, -3  │   ⎠\
""")
    ascii_str = \
"""\
  _                      \n\
 |_  /pi, 2/3, -2*k |  2\\\n\
 |   |              | x |\n\
3  4 \\ 3, 4, 5, -3  |   /\
"""
    assert pretty(expr) == ascii_str
    assert upretty(expr) == ucode_str

    expr = hyper([1, 2], [3, 4], 1/(1/(1/(1/x + 1) + 1) + 1))
    ucode_str = \
u("""\
     ⎛     │       1      ⎞\n\
     ⎜     │ ─────────────⎟\n\
     ⎜     │         1    ⎟\n\
 ┌─  ⎜1, 2 │ 1 + ─────────⎟\n\
 ├─  ⎜     │           1  ⎟\n\
2╵ 2 ⎜3, 4 │     1 + ─────⎟\n\
     ⎜     │             1⎟\n\
     ⎜     │         1 + ─⎟\n\
     ⎝     │             x⎠\
""")

    ascii_str = \
"""\
                           \n\
     /     |       1      \\\n\
     |     | -------------|\n\
  _  |     |         1    |\n\
 |_  |1, 2 | 1 + ---------|\n\
 |   |     |           1  |\n\
2  2 |3, 4 |     1 + -----|\n\
     |     |             1|\n\
     |     |         1 + -|\n\
     \\     |             x/\
"""
    assert pretty(expr) == ascii_str
    assert upretty(expr) == ucode_str


def test_meijerg():
    expr = meijerg([pi, pi, x], [1], [0, 1], [1, 2, 3], z)
    ucode_str = \
u("""\
╭─╮2, 3 ⎛π, π, x     1    │  ⎞\n\
│╶┐     ⎜                 │ z⎟\n\
╰─╯4, 5 ⎝ 0, 1    1, 2, 3 │  ⎠\
""")
    ascii_str = \
"""\
 __2, 3 /pi, pi, x     1    |  \\\n\
/__     |                   | z|\n\
\_|4, 5 \\  0, 1     1, 2, 3 |  /\
"""
    assert pretty(expr) == ascii_str
    assert upretty(expr) == ucode_str

    expr = meijerg([1, pi/7], [2, pi, 5], [], [], z**2)
    ucode_str = \
u("""\
        ⎛   π          │   ⎞\n\
╭─╮0, 2 ⎜1, ─  2, π, 5 │  2⎟\n\
│╶┐     ⎜   7          │ z ⎟\n\
╰─╯5, 0 ⎜              │   ⎟\n\
        ⎝              │   ⎠\
""")
    ascii_str = \
"""\
        /   pi           |   \\\n\
 __0, 2 |1, --  2, pi, 5 |  2|\n\
/__     |   7            | z |\n\
\_|5, 0 |                |   |\n\
        \\                |   /\
"""
    assert pretty(expr) == ascii_str
    assert upretty(expr) == ucode_str

    ucode_str = \
u("""\
╭─╮ 1, 10 ⎛1, 1, 1, 1, 1, 1, 1, 1, 1, 1  1 │  ⎞\n\
│╶┐       ⎜                                │ z⎟\n\
╰─╯11,  2 ⎝             1                1 │  ⎠\
""")
    ascii_str = \
"""\
 __ 1, 10 /1, 1, 1, 1, 1, 1, 1, 1, 1, 1  1 |  \\\n\
/__       |                                | z|\n\
\_|11,  2 \\             1                1 |  /\
"""

    expr = meijerg([1]*10, [1], [1], [1], z)
    assert pretty(expr) == ascii_str
    assert upretty(expr) == ucode_str

    expr = meijerg([1, 2, ], [4, 3], [3], [4, 5], 1/(1/(1/(1/x + 1) + 1) + 1))

    ucode_str = \
u("""\
        ⎛           │       1      ⎞\n\
        ⎜           │ ─────────────⎟\n\
        ⎜           │         1    ⎟\n\
╭─╮1, 2 ⎜1, 2  4, 3 │ 1 + ─────────⎟\n\
│╶┐     ⎜           │           1  ⎟\n\
╰─╯4, 3 ⎜ 3    4, 5 │     1 + ─────⎟\n\
        ⎜           │             1⎟\n\
        ⎜           │         1 + ─⎟\n\
        ⎝           │             x⎠\
""")

    ascii_str = \
"""\
        /           |       1      \\\n\
        |           | -------------|\n\
        |           |         1    |\n\
 __1, 2 |1, 2  4, 3 | 1 + ---------|\n\
/__     |           |           1  |\n\
\_|4, 3 | 3    4, 5 |     1 + -----|\n\
        |           |             1|\n\
        |           |         1 + -|\n\
        \\           |             x/\
"""

    assert pretty(expr) == ascii_str
    assert upretty(expr) == ucode_str

    expr = Integral(expr, x)

    ucode_str = \
u("""\
⌠                                        \n\
⎮         ⎛           │       1      ⎞   \n\
⎮         ⎜           │ ─────────────⎟   \n\
⎮         ⎜           │         1    ⎟   \n\
⎮ ╭─╮1, 2 ⎜1, 2  4, 3 │ 1 + ─────────⎟   \n\
⎮ │╶┐     ⎜           │           1  ⎟ dx\n\
⎮ ╰─╯4, 3 ⎜ 3    4, 5 │     1 + ─────⎟   \n\
⎮         ⎜           │             1⎟   \n\
⎮         ⎜           │         1 + ─⎟   \n\
⎮         ⎝           │             x⎠   \n\
⌡                                        \
""")

    ascii_str = \
"""\
  /                                       \n\
 |                                        \n\
 |         /           |       1      \\   \n\
 |         |           | -------------|   \n\
 |         |           |         1    |   \n\
 |  __1, 2 |1, 2  4, 3 | 1 + ---------|   \n\
 | /__     |           |           1  | dx\n\
 | \_|4, 3 | 3    4, 5 |     1 + -----|   \n\
 |         |           |             1|   \n\
 |         |           |         1 + -|   \n\
 |         \\           |             x/   \n\
 |                                        \n\
/                                         \
"""

    assert pretty(expr) == ascii_str
    assert upretty(expr) == ucode_str


def test_noncommutative():
    A, B, C = symbols('A,B,C', commutative=False)

    expr = A*B*C**-1
    ascii_str = \
"""\
     -1\n\
A*B*C  \
"""
    ucode_str = \
u("""\
     -1\n\
A⋅B⋅C  \
""")
    assert pretty(expr) == ascii_str
    assert upretty(expr) == ucode_str

    expr = C**-1*A*B
    ascii_str = \
"""\
 -1    \n\
C  *A*B\
"""
    ucode_str = \
u("""\
 -1    \n\
C  ⋅A⋅B\
""")
    assert pretty(expr) == ascii_str
    assert upretty(expr) == ucode_str

    expr = A*C**-1*B
    ascii_str = \
"""\
   -1  \n\
A*C  *B\
"""
    ucode_str = \
u("""\
   -1  \n\
A⋅C  ⋅B\
""")
    assert pretty(expr) == ascii_str
    assert upretty(expr) == ucode_str

    expr = A*C**-1*B/x
    ascii_str = \
"""\
   -1  \n\
A*C  *B\n\
-------\n\
   x   \
"""
    ucode_str = \
u("""\
   -1  \n\
A⋅C  ⋅B\n\
───────\n\
   x   \
""")
    assert pretty(expr) == ascii_str
    assert upretty(expr) == ucode_str


def test_pretty_special_functions():
    x, y = symbols("x y")

    # atan2
    expr = atan2(y/sqrt(200), sqrt(x))
    ascii_str = \
"""\
     /  ___         \\\n\
     |\\/ 2 *y    ___|\n\
atan2|-------, \\/ x |\n\
     \\   20         /\
"""
    ucode_str = \
u("""\
     ⎛√2⋅y    ⎞\n\
atan2⎜────, √x⎟\n\
     ⎝ 20     ⎠\
""")
    assert pretty(expr) == ascii_str
    assert upretty(expr) == ucode_str


def test_pretty_geometry():
    e = Segment((0, 1), (0, 2))
    assert pretty(e) == 'Segment(Point2D(0, 1), Point2D(0, 2))'
    e = Ray((1, 1), angle=4.02*pi)
    assert pretty(e) == 'Ray(Point2D(1, 1), Point2D(2, tan(pi/50) + 1))'


def test_expint():
    expr = Ei(x)
    string = 'Ei(x)'
    assert pretty(expr) == string
    assert upretty(expr) == string

    expr = expint(1, z)
    ucode_str = u("E₁(z)")
    ascii_str = "expint(1, z)"
    assert pretty(expr) == ascii_str
    assert upretty(expr) == ucode_str

    assert pretty(Shi(x)) == 'Shi(x)'
    assert pretty(Si(x)) == 'Si(x)'
    assert pretty(Ci(x)) == 'Ci(x)'
    assert pretty(Chi(x)) == 'Chi(x)'
    assert upretty(Shi(x)) == 'Shi(x)'
    assert upretty(Si(x)) == 'Si(x)'
    assert upretty(Ci(x)) == 'Ci(x)'
    assert upretty(Chi(x)) == 'Chi(x)'


def test_elliptic_functions():
    ascii_str = \
"""\
 /  1  \\\n\
K|-----|\n\
 \z + 1/\
"""
    ucode_str = \
u("""\
 ⎛  1  ⎞\n\
K⎜─────⎟\n\
 ⎝z + 1⎠\
""")
    expr = elliptic_k(1/(z + 1))
    assert pretty(expr) == ascii_str
    assert upretty(expr) == ucode_str

    ascii_str = \
"""\
 / |  1  \\\n\
F|1|-----|\n\
 \ |z + 1/\
"""
    ucode_str = \
u("""\
 ⎛ │  1  ⎞\n\
F⎜1│─────⎟\n\
 ⎝ │z + 1⎠\
""")
    expr = elliptic_f(1, 1/(1 + z))
    assert pretty(expr) == ascii_str
    assert upretty(expr) == ucode_str

    ascii_str = \
"""\
 /  1  \\\n\
E|-----|\n\
 \z + 1/\
"""
    ucode_str = \
u("""\
 ⎛  1  ⎞\n\
E⎜─────⎟\n\
 ⎝z + 1⎠\
""")
    expr = elliptic_e(1/(z + 1))
    assert pretty(expr) == ascii_str
    assert upretty(expr) == ucode_str

    ascii_str = \
"""\
 / |  1  \\\n\
E|1|-----|\n\
 \ |z + 1/\
"""
    ucode_str = \
u("""\
 ⎛ │  1  ⎞\n\
E⎜1│─────⎟\n\
 ⎝ │z + 1⎠\
""")
    expr = elliptic_e(1, 1/(1 + z))
    assert pretty(expr) == ascii_str
    assert upretty(expr) == ucode_str

    ascii_str = \
"""\
  / |4\\\n\
Pi|3|-|\n\
  \ |x/\
"""
    ucode_str = \
u("""\
 ⎛ │4⎞\n\
Π⎜3│─⎟\n\
 ⎝ │x⎠\
""")
    expr = elliptic_pi(3, 4/x)
    assert pretty(expr) == ascii_str
    assert upretty(expr) == ucode_str

    ascii_str = \
"""\
  /   4| \\\n\
Pi|3; -|6|\n\
  \   x| /\
"""
    ucode_str = \
u("""\
 ⎛   4│ ⎞\n\
Π⎜3; ─│6⎟\n\
 ⎝   x│ ⎠\
""")
    expr = elliptic_pi(3, 4/x, 6)
    assert pretty(expr) == ascii_str
    assert upretty(expr) == ucode_str


def test_RandomDomain():
    from sympy.stats import Normal, Die, Exponential, pspace, where
    X = Normal('x1', 0, 1)
    assert upretty(where(X > 0)) == u("Domain: 0 < x₁ ∧ x₁ < ∞")

    D = Die('d1', 6)
    assert upretty(where(D > 4)) == u('Domain: d₁ = 5 ∨ d₁ = 6')

    A = Exponential('a', 1)
    B = Exponential('b', 1)
    assert upretty(pspace(Tuple(A, B)).domain) == \
        u('Domain: 0 ≤ a ∧ 0 ≤ b ∧ a < ∞ ∧ b < ∞')


def test_PrettyPoly():
    F = QQ.frac_field(x, y)
    R = QQ.poly_ring(x, y)

    expr = F.convert(x/(x + y))
    assert pretty(expr) == "x/(x + y)"
    assert upretty(expr) == u("x/(x + y)")

    expr = R.convert(x + y)
    assert pretty(expr) == "x + y"
    assert upretty(expr) == u("x + y")


def test_issue_6285():
    assert pretty(Pow(2, -5, evaluate=False)) == '1 \n--\n 5\n2 '
    assert pretty(Pow(x, (1/pi))) == 'pi___\n\\/ x '


def test_issue_6359():
    assert pretty(Integral(x**2, x)**2) == \
"""\
          2
/  /     \ \n\
| |      | \n\
| |  2   | \n\
| | x  dx| \n\
| |      | \n\
\/       / \
"""
    assert upretty(Integral(x**2, x)**2) == \
u("""\
         2
⎛⌠      ⎞ \n\
⎜⎮  2   ⎟ \n\
⎜⎮ x  dx⎟ \n\
⎝⌡      ⎠ \
""")

    assert pretty(Sum(x**2, (x, 0, 1))**2) == \
"""\
          2
/  1     \\ \n\
| ___    | \n\
| \\  `   | \n\
|  \\    2| \n\
|  /   x | \n\
| /__,   | \n\
\\x = 0   / \
"""
    assert upretty(Sum(x**2, (x, 0, 1))**2) == \
u("""\
          2
⎛  1     ⎞ \n\
⎜ ___    ⎟ \n\
⎜ ╲      ⎟ \n\
⎜  ╲    2⎟ \n\
⎜  ╱   x ⎟ \n\
⎜ ╱      ⎟ \n\
⎜ ‾‾‾    ⎟ \n\
⎝x = 0   ⎠ \
""")

    assert pretty(Product(x**2, (x, 1, 2))**2) == \
"""\
           2
/  2      \\ \n\
|______   | \n\
||    |  2| \n\
||    | x | \n\
||    |   | \n\
\\x = 1    / \
"""
    assert upretty(Product(x**2, (x, 1, 2))**2) == \
u("""\
           2
⎛  2      ⎞ \n\
⎜┬────┬   ⎟ \n\
⎜│    │  2⎟ \n\
⎜│    │ x ⎟ \n\
⎜│    │   ⎟ \n\
⎝x = 1    ⎠ \
""")

    f = Function('f')
    assert pretty(Derivative(f(x), x)**2) == \
"""\
          2
/d       \\ \n\
|--(f(x))| \n\
\\dx      / \
"""
    assert upretty(Derivative(f(x), x)**2) == \
u("""\
          2
⎛d       ⎞ \n\
⎜──(f(x))⎟ \n\
⎝dx      ⎠ \
""")

def test_issue_6739():
    ascii_str = \
"""\
  1  \n\
-----\n\
  ___\n\
\/ x \
"""
    ucode_str = \
u("""\
1 \n\
──\n\
√x\
""")
    assert pretty(1/sqrt(x)) == ascii_str
    assert upretty(1/sqrt(x)) == ucode_str


def test_complicated_symbol_unchanged():
    for symb_name in ["dexpr2_d1tau", "dexpr2^d1tau"]:
        assert pretty(Symbol(symb_name)) == symb_name


def test_categories():
    from sympy.categories import (Object, IdentityMorphism,
        NamedMorphism, Category, Diagram, DiagramGrid)

    A1 = Object("A1")
    A2 = Object("A2")
    A3 = Object("A3")

    f1 = NamedMorphism(A1, A2, "f1")
    f2 = NamedMorphism(A2, A3, "f2")
    id_A1 = IdentityMorphism(A1)

    K1 = Category("K1")

    assert pretty(A1) == "A1"
    assert upretty(A1) == u("A₁")

    assert pretty(f1) == "f1:A1-->A2"
    assert upretty(f1) == u("f₁:A₁——▶A₂")
    assert pretty(id_A1) == "id:A1-->A1"
    assert upretty(id_A1) == u("id:A₁——▶A₁")

    assert pretty(f2*f1) == "f2*f1:A1-->A3"
    assert upretty(f2*f1) == u("f₂∘f₁:A₁——▶A₃")

    assert pretty(K1) == "K1"
    assert upretty(K1) == u("K₁")

    # Test how diagrams are printed.
    d = Diagram()
    assert pretty(d) == "EmptySet()"
    assert upretty(d) == u("∅")

    d = Diagram({f1: "unique", f2: S.EmptySet})
    assert pretty(d) == "{f2*f1:A1-->A3: EmptySet(), id:A1-->A1: " \
        "EmptySet(), id:A2-->A2: EmptySet(), id:A3-->A3: " \
        "EmptySet(), f1:A1-->A2: {unique}, f2:A2-->A3: EmptySet()}"

    assert upretty(d) == u("{f₂∘f₁:A₁——▶A₃: ∅, id:A₁——▶A₁: ∅, " \
        "id:A₂——▶A₂: ∅, id:A₃——▶A₃: ∅, f₁:A₁——▶A₂: {unique}, f₂:A₂——▶A₃: ∅}")

    d = Diagram({f1: "unique", f2: S.EmptySet}, {f2 * f1: "unique"})
    assert pretty(d) == "{f2*f1:A1-->A3: EmptySet(), id:A1-->A1: " \
        "EmptySet(), id:A2-->A2: EmptySet(), id:A3-->A3: " \
        "EmptySet(), f1:A1-->A2: {unique}, f2:A2-->A3: EmptySet()}" \
        " ==> {f2*f1:A1-->A3: {unique}}"
    assert upretty(d) == u("{f₂∘f₁:A₁——▶A₃: ∅, id:A₁——▶A₁: ∅, id:A₂——▶A₂: " \
        "∅, id:A₃——▶A₃: ∅, f₁:A₁——▶A₂: {unique}, f₂:A₂——▶A₃: ∅}" \
        " ══▶ {f₂∘f₁:A₁——▶A₃: {unique}}")

    grid = DiagramGrid(d)
    assert pretty(grid) == "A1  A2\n      \nA3    "
    assert upretty(grid) == u("A₁  A₂\n      \nA₃    ")


def test_PrettyModules():
    R = QQ.old_poly_ring(x, y)
    F = R.free_module(2)
    M = F.submodule([x, y], [1, x**2])

    ucode_str = \
u("""\
       2\n\
ℚ[x, y] \
""")
    ascii_str = \
"""\
        2\n\
QQ[x, y] \
"""

    assert upretty(F) == ucode_str
    assert pretty(F) == ascii_str

    ucode_str = \
u("""\
╱        ⎡    2⎤╲\n\
╲[x, y], ⎣1, x ⎦╱\
""")
    ascii_str = \
"""\
              2  \n\
<[x, y], [1, x ]>\
"""

    assert upretty(M) == ucode_str
    assert pretty(M) == ascii_str

    I = R.ideal(x**2, y)

    ucode_str = \
u("""\
╱ 2   ╲\n\
╲x , y╱\
""")

    ascii_str = \
"""\
  2    \n\
<x , y>\
"""

    assert upretty(I) == ucode_str
    assert pretty(I) == ascii_str

    Q = F / M

    ucode_str = \
u("""\
            2    \n\
     ℚ[x, y]     \n\
─────────────────\n\
╱        ⎡    2⎤╲\n\
╲[x, y], ⎣1, x ⎦╱\
""")

    ascii_str = \
"""\
            2    \n\
    QQ[x, y]     \n\
-----------------\n\
              2  \n\
<[x, y], [1, x ]>\
"""

    assert upretty(Q) == ucode_str
    assert pretty(Q) == ascii_str

    ucode_str = \
u("""\
╱⎡    3⎤                                                ╲\n\
│⎢   x ⎥   ╱        ⎡    2⎤╲           ╱        ⎡    2⎤╲│\n\
│⎢1, ──⎥ + ╲[x, y], ⎣1, x ⎦╱, [2, y] + ╲[x, y], ⎣1, x ⎦╱│\n\
╲⎣   2 ⎦                                                ╱\
""")

    ascii_str = \
"""\
      3                                                  \n\
     x                   2                           2   \n\
<[1, --] + <[x, y], [1, x ]>, [2, y] + <[x, y], [1, x ]>>\n\
     2                                                   \
"""


def test_QuotientRing():
    R = QQ.old_poly_ring(x)/[x**2 + 1]

    ucode_str = \
u("""\
  ℚ[x]  \n\
────────\n\
╱ 2    ╲\n\
╲x  + 1╱\
""")

    ascii_str = \
"""\
 QQ[x]  \n\
--------\n\
  2     \n\
<x  + 1>\
"""

    assert upretty(R) == ucode_str
    assert pretty(R) == ascii_str

    ucode_str = \
u("""\
    ╱ 2    ╲\n\
1 + ╲x  + 1╱\
""")

    ascii_str = \
"""\
      2     \n\
1 + <x  + 1>\
"""

    assert upretty(R.one) == ucode_str
    assert pretty(R.one) == ascii_str


def test_Homomorphism():
    from sympy.polys.agca import homomorphism

    R = QQ.old_poly_ring(x)

    expr = homomorphism(R.free_module(1), R.free_module(1), [0])

    ucode_str = \
u("""\
          1         1\n\
[0] : ℚ[x]  ──> ℚ[x] \
""")

    ascii_str = \
"""\
           1          1\n\
[0] : QQ[x]  --> QQ[x] \
"""

    assert upretty(expr) == ucode_str
    assert pretty(expr) == ascii_str

    expr = homomorphism(R.free_module(2), R.free_module(2), [0, 0])

    ucode_str = \
u("""\
⎡0  0⎤       2         2\n\
⎢    ⎥ : ℚ[x]  ──> ℚ[x] \n\
⎣0  0⎦                  \
""")

    ascii_str = \
"""\
[0  0]        2          2\n\
[    ] : QQ[x]  --> QQ[x] \n\
[0  0]                    \
"""

    assert upretty(expr) == ucode_str
    assert pretty(expr) == ascii_str

    expr = homomorphism(R.free_module(1), R.free_module(1) / [[x]], [0])

    ucode_str = \
u("""\
                    1\n\
          1     ℚ[x] \n\
[0] : ℚ[x]  ──> ─────\n\
                <[x]>\
""")

    ascii_str = \
"""\
                      1\n\
           1     QQ[x] \n\
[0] : QQ[x]  --> ------\n\
                 <[x]> \
"""

    assert upretty(expr) == ucode_str
    assert pretty(expr) == ascii_str


def test_Tr():
    A, B = symbols('A B', commutative=False)
    t = Tr(A*B)
    assert pretty(t) == r'Tr(A*B)'
    assert upretty(t) == u('Tr(A⋅B)')


def test_pretty_Add():
    eq = Mul(-2, x - 2, evaluate=False) + 5
    assert pretty(eq) == '-2*(x - 2) + 5'


def test_issue_7179():
    assert upretty(Not(Equivalent(x, y))) == u('x ≢ y')
    assert upretty(Not(Implies(x, y))) == u('x ↛ y')


def test_issue_7180():
    assert upretty(Equivalent(x, y)) == u('x ≡ y')


def test_pretty_Complement():
    assert pretty(S.Reals - S.Naturals) == '(-oo, oo) \ Naturals()'
    assert upretty(S.Reals - S.Naturals) == u('ℝ \ ℕ')
    assert pretty(S.Reals - S.Naturals0) == '(-oo, oo) \ Naturals0()'
    assert upretty(S.Reals - S.Naturals0) == u('ℝ \ ℕ₀')


def test_pretty_SymmetricDifference():
    from sympy import SymmetricDifference, Interval
    from sympy.utilities.pytest import raises
    assert upretty(SymmetricDifference(Interval(2,3), Interval(3,5), \
           evaluate = False)) == u('[2, 3] ∆ [3, 5]')
    with raises(NotImplementedError):
        pretty(SymmetricDifference(Interval(2,3), Interval(3,5), evaluate = False))


def test_pretty_Contains():
    assert pretty(Contains(x, S.Integers)) == 'Contains(x, Integers())'
    assert upretty(Contains(x, S.Integers)) == u('x ∈ ℤ')


def test_issue_8292():
    from sympy.core import sympify
    e = sympify('((x+x**4)/(x-1))-(2*(x-1)**4/(x-1)**4)', evaluate=False)
    ucode_str = \
u("""\
           4    4    \n\
  2⋅(x - 1)    x  + x\n\
- ────────── + ──────\n\
          4    x - 1 \n\
   (x - 1)           \
""")
    ascii_str = \
"""\
           4    4    \n\
  2*(x - 1)    x  + x\n\
- ---------- + ------\n\
          4    x - 1 \n\
   (x - 1)           \
"""
    assert pretty(e) == ascii_str
    assert upretty(e) == ucode_str


def test_issue_4335():
    expr = -y(x).diff(x)
    ucode_str = \
u("""\
 d       \n\
-──(y(x))\n\
 dx      \
""")
    ascii_str = \
"""\
  d       \n\
- --(y(x))\n\
  dx      \
"""
    assert pretty(expr) == ascii_str
    assert upretty(expr) == ucode_str


def test_issue_8344():
    from sympy.core import sympify
    e = sympify('2*x*y**2/1**2 + 1', evaluate=False)
    ucode_str = \
u("""\
     2    \n\
2⋅x⋅y     \n\
────── + 1\n\
   2      \n\
  1       \
""")
    assert upretty(e) == ucode_str


def test_issue_6324():
    x = Pow(2, 3, evaluate=False)
    y = Pow(10, -2, evaluate=False)
    e = Mul(x, y, evaluate=False)
    ucode_str = \
u("""\
  3\n\
 2 \n\
───\n\
  2\n\
10 \
""")
    assert upretty(e) == ucode_str


def test_issue_7927():
    e = sin(x/2)**cos(x/2)
    ucode_str = \
u("""\
           ⎛x⎞\n\
        cos⎜─⎟\n\
           ⎝2⎠\n\
⎛   ⎛x⎞⎞      \n\
⎜sin⎜─⎟⎟      \n\
⎝   ⎝2⎠⎠      \
""")
    assert upretty(e) == ucode_str
    e = sin(x)**(S(11)/13)
    ucode_str = \
u("""\
        11\n\
        ──\n\
        13\n\
(sin(x))  \
""")
    assert upretty(e) == ucode_str


def test_issue_6134():
    from sympy.abc import lamda, phi, t

    e = lamda*x*Integral(phi(t)*pi*sin(pi*t), (t, 0, 1)) + lamda*x**2*Integral(phi(t)*2*pi*sin(2*pi*t), (t, 0, 1))
    ucode_str = \
u("""\
     1                              1                   \n\
   2 ⌠                              ⌠                   \n\
λ⋅x ⋅⎮ 2⋅π⋅φ(t)⋅sin(2⋅π⋅t) dt + λ⋅x⋅⎮ π⋅φ(t)⋅sin(π⋅t) dt\n\
     ⌡                              ⌡                   \n\
     0                              0                   \
""")
    assert upretty(e) == ucode_str


def test_issue_9877():
    ucode_str1 = u('(2, 3) ∪ ([1, 2] \ {x})')
    a, b, c = Interval(2, 3, True, True), Interval(1, 2), FiniteSet(x)
    assert upretty(Union(a, Complement(b, c))) == ucode_str1

    ucode_str2 = u('{x} ∩ {y} ∩ ({z} \ [1, 2])')
    d, e, f, g = FiniteSet(x), FiniteSet(y), FiniteSet(z), Interval(1, 2)
    assert upretty(Intersection(d, e, Complement(f, g))) == ucode_str2<|MERGE_RESOLUTION|>--- conflicted
+++ resolved
@@ -15,14 +15,10 @@
     lowergamma, meijerg, sin, sqrt, subfactorial, tan, uppergamma,
     elliptic_k, elliptic_f, elliptic_e, elliptic_pi)
 
-<<<<<<< HEAD
 from sympy.codegen.ast import (Assignment, AddAugmentedAssignment,
     SubAugmentedAssignment, MulAugmentedAssignment, DivAugmentedAssignment, ModAugmentedAssignment)
-=======
+
 from sympy.matrices import Adjoint, Inverse, MatrixSymbol, Transpose
-
-from sympy.printing.codeprinter import Assignment
->>>>>>> b7e70ae2
 
 from sympy.printing.pretty import pretty as xpretty
 from sympy.printing.pretty import pprint
