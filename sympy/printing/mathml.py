--- conflicted
+++ resolved
@@ -519,7 +519,6 @@
             'StrictGreaterThan': '>',
             'StrictLessThan': '<',
             'lerchphi': '&#x3A6;',
-<<<<<<< HEAD
             'zeta': '&#x3B6;',
             'dirichlet_eta': '&#x3B7;',
             'elliptic_k': '&#x39A;',
@@ -533,11 +532,9 @@
             'fresnels': 'S',
             'fresnelc': 'C',
             'Heaviside': '&#x398;',
-=======
             'BooleanTrue' : 'True',
             'BooleanFalse' : 'False',
             'NoneType' : 'None',
->>>>>>> d9fa584c
         }
 
         def mul_symbol_selection():
@@ -1054,7 +1051,7 @@
         elif str_real == "+inf":
             return self._print_Infinity(None)
         elif str_real == "-inf":
-            return self._print_Negative_Infinity(None)
+            return self._print_NegativeInfinity(None)
         else:
             mn = self.dom.createElement('mn')
             mn.appendChild(self.dom.createTextNode(str_real))
