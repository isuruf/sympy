from sympy.core.compatibility import range
from sympy.combinatorics.perm_groups import PermutationGroup
from sympy.combinatorics.named_groups import SymmetricGroup, CyclicGroup,\
    DihedralGroup, AlternatingGroup, AbelianGroup, RubikGroup
from sympy.combinatorics.permutations import Permutation
from sympy.utilities.pytest import skip, XFAIL
from sympy.combinatorics.generators import rubik_cube_generators
from sympy.combinatorics.polyhedron import tetrahedron as Tetra, cube
from sympy.combinatorics.testutil import _verify_bsgs, _verify_centralizer,\
    _verify_normal_closure
from sympy.utilities.pytest import raises

rmul = Permutation.rmul


def test_has():
    a = Permutation([1, 0])
    G = PermutationGroup([a])
    assert G.is_abelian
    a = Permutation([2, 0, 1])
    b = Permutation([2, 1, 0])
    G = PermutationGroup([a, b])
    assert not G.is_abelian

    G = PermutationGroup([a])
    assert G.has(a)
    assert not G.has(b)

    a = Permutation([2, 0, 1, 3, 4, 5])
    b = Permutation([0, 2, 1, 3, 4])
    assert PermutationGroup(a, b).degree == \
        PermutationGroup(a, b).degree == 6


def test_generate():
    a = Permutation([1, 0])
    g = list(PermutationGroup([a]).generate())
    assert g == [Permutation([0, 1]), Permutation([1, 0])]
    assert len(list(PermutationGroup(Permutation((0, 1))).generate())) == 1
    g = PermutationGroup([a]).generate(method='dimino')
    assert list(g) == [Permutation([0, 1]), Permutation([1, 0])]
    a = Permutation([2, 0, 1])
    b = Permutation([2, 1, 0])
    G = PermutationGroup([a, b])
    g = G.generate()
    v1 = [p.array_form for p in list(g)]
    v1.sort()
    assert v1 == [[0, 1, 2], [0, 2, 1], [1, 0, 2], [1, 2, 0], [2, 0,
        1], [2, 1, 0]]
    v2 = list(G.generate(method='dimino', af=True))
    assert v1 == sorted(v2)
    a = Permutation([2, 0, 1, 3, 4, 5])
    b = Permutation([2, 1, 3, 4, 5, 0])
    g = PermutationGroup([a, b]).generate(af=True)
    assert len(list(g)) == 360


def test_order():
    a = Permutation([2, 0, 1, 3, 4, 5, 6, 7, 8, 9])
    b = Permutation([2, 1, 3, 4, 5, 6, 7, 8, 9, 0])
    g = PermutationGroup([a, b])
    assert g.order() == 1814400


def test_equality():
    p_1 = Permutation(0, 1, 3)
    p_2 = Permutation(0, 2, 3)
    p_3 = Permutation(0, 1, 2)
    p_4 = Permutation(0, 1, 3)
    g_1 = PermutationGroup(p_1, p_2)
    g_2 = PermutationGroup(p_3, p_4)
    g_3 = PermutationGroup(p_2, p_1)

    assert g_1 == g_2
    assert g_1.generators != g_2.generators
    assert g_1 == g_3


def test_stabilizer():
    S = SymmetricGroup(2)
    H = S.stabilizer(0)
    assert H.generators == [Permutation(1)]
    a = Permutation([2, 0, 1, 3, 4, 5])
    b = Permutation([2, 1, 3, 4, 5, 0])
    G = PermutationGroup([a, b])
    G0 = G.stabilizer(0)
    assert G0.order() == 60

    gens_cube = [[1, 3, 5, 7, 0, 2, 4, 6], [1, 3, 0, 2, 5, 7, 4, 6]]
    gens = [Permutation(p) for p in gens_cube]
    G = PermutationGroup(gens)
    G2 = G.stabilizer(2)
    assert G2.order() == 6
    G2_1 = G2.stabilizer(1)
    v = list(G2_1.generate(af=True))
    assert v == [[0, 1, 2, 3, 4, 5, 6, 7], [3, 1, 2, 0, 7, 5, 6, 4]]

    gens = (
        (1, 2, 0, 4, 5, 3, 6, 7, 8, 9, 10, 11, 12, 13, 14, 15, 16, 17, 18, 19),
        (0, 1, 2, 3, 4, 5, 19, 6, 8, 9, 10, 11, 12, 13, 14,
         15, 16, 7, 17, 18),
        (0, 1, 2, 3, 4, 5, 6, 7, 9, 18, 16, 11, 12, 13, 14, 15, 8, 17, 10, 19))
    gens = [Permutation(p) for p in gens]
    G = PermutationGroup(gens)
    G2 = G.stabilizer(2)
    assert G2.order() == 181440
    S = SymmetricGroup(3)
    assert [G.order() for G in S.basic_stabilizers] == [6, 2]


def test_center():
    # the center of the dihedral group D_n is of order 2 for even n
    for i in (4, 6, 10):
        D = DihedralGroup(i)
        assert (D.center()).order() == 2
    # the center of the dihedral group D_n is of order 1 for odd n>2
    for i in (3, 5, 7):
        D = DihedralGroup(i)
        assert (D.center()).order() == 1
    # the center of an abelian group is the group itself
    for i in (2, 3, 5):
        for j in (1, 5, 7):
            for k in (1, 1, 11):
                G = AbelianGroup(i, j, k)
                assert G.center().is_subgroup(G)
    # the center of a nonabelian simple group is trivial
    for i in(1, 5, 9):
        A = AlternatingGroup(i)
        assert (A.center()).order() == 1
    # brute-force verifications
    D = DihedralGroup(5)
    A = AlternatingGroup(3)
    C = CyclicGroup(4)
    G.is_subgroup(D*A*C)
    assert _verify_centralizer(G, G)


def test_centralizer():
    # the centralizer of the trivial group is the entire group
    S = SymmetricGroup(2)
    assert S.centralizer(Permutation(list(range(2)))).is_subgroup(S)
    A = AlternatingGroup(5)
    assert A.centralizer(Permutation(list(range(5)))).is_subgroup(A)
    # a centralizer in the trivial group is the trivial group itself
    triv = PermutationGroup([Permutation([0, 1, 2, 3])])
    D = DihedralGroup(4)
    assert triv.centralizer(D).is_subgroup(triv)
    # brute-force verifications for centralizers of groups
    for i in (4, 5, 6):
        S = SymmetricGroup(i)
        A = AlternatingGroup(i)
        C = CyclicGroup(i)
        D = DihedralGroup(i)
        for gp in (S, A, C, D):
            for gp2 in (S, A, C, D):
                if not gp2.is_subgroup(gp):
                    assert _verify_centralizer(gp, gp2)
    # verify the centralizer for all elements of several groups
    S = SymmetricGroup(5)
    elements = list(S.generate_dimino())
    for element in elements:
        assert _verify_centralizer(S, element)
    A = AlternatingGroup(5)
    elements = list(A.generate_dimino())
    for element in elements:
        assert _verify_centralizer(A, element)
    D = DihedralGroup(7)
    elements = list(D.generate_dimino())
    for element in elements:
        assert _verify_centralizer(D, element)
    # verify centralizers of small groups within small groups
    small = []
    for i in (1, 2, 3):
        small.append(SymmetricGroup(i))
        small.append(AlternatingGroup(i))
        small.append(DihedralGroup(i))
        small.append(CyclicGroup(i))
    for gp in small:
        for gp2 in small:
            if gp.degree == gp2.degree:
                assert _verify_centralizer(gp, gp2)


def test_coset_rank():
    gens_cube = [[1, 3, 5, 7, 0, 2, 4, 6], [1, 3, 0, 2, 5, 7, 4, 6]]
    gens = [Permutation(p) for p in gens_cube]
    G = PermutationGroup(gens)
    i = 0
    for h in G.generate(af=True):
        rk = G.coset_rank(h)
        assert rk == i
        h1 = G.coset_unrank(rk, af=True)
        assert h == h1
        i += 1
    assert G.coset_unrank(48) == None
    assert G.coset_unrank(G.coset_rank(gens[0])) == gens[0]


def test_coset_factor():
    a = Permutation([0, 2, 1])
    G = PermutationGroup([a])
    c = Permutation([2, 1, 0])
    assert not G.coset_factor(c)
    assert G.coset_rank(c) is None

    a = Permutation([2, 0, 1, 3, 4, 5])
    b = Permutation([2, 1, 3, 4, 5, 0])
    g = PermutationGroup([a, b])
    assert g.order() == 360
    d = Permutation([1, 0, 2, 3, 4, 5])
    assert not g.coset_factor(d.array_form)
    assert not g.contains(d)
    assert Permutation(2) in G
    c = Permutation([1, 0, 2, 3, 5, 4])
    v = g.coset_factor(c, True)
    tr = g.basic_transversals
    p = Permutation.rmul(*[tr[i][v[i]] for i in range(len(g.base))])
    assert p == c
    v = g.coset_factor(c)
    p = Permutation.rmul(*v)
    assert p == c
    assert g.contains(c)
    G = PermutationGroup([Permutation([2, 1, 0])])
    p = Permutation([1, 0, 2])
    assert G.coset_factor(p) == []


def test_orbits():
    a = Permutation([2, 0, 1])
    b = Permutation([2, 1, 0])
    g = PermutationGroup([a, b])
    assert g.orbit(0) == set([0, 1, 2])
    assert g.orbits() == [set([0, 1, 2])]
    assert g.is_transitive() and g.is_transitive(strict=False)
    assert g.orbit_transversal(0) == \
        [Permutation(
            [0, 1, 2]), Permutation([2, 0, 1]), Permutation([1, 2, 0])]
    assert g.orbit_transversal(0, True) == \
        [(0, Permutation([0, 1, 2])), (2, Permutation([2, 0, 1])),
        (1, Permutation([1, 2, 0]))]

    a = Permutation(list(range(1, 100)) + [0])
    G = PermutationGroup([a])
    assert [min(o) for o in G.orbits()] == [0]
    G = PermutationGroup(rubik_cube_generators())
    assert [min(o) for o in G.orbits()] == [0, 1]
    assert not G.is_transitive() and not G.is_transitive(strict=False)
    G = PermutationGroup([Permutation(0, 1, 3), Permutation(3)(0, 1)])
    assert not G.is_transitive() and G.is_transitive(strict=False)
    assert PermutationGroup(
        Permutation(3)).is_transitive(strict=False) is False


def test_is_normal():
    gens_s5 = [Permutation(p) for p in [[1, 2, 3, 4, 0], [2, 1, 4, 0, 3]]]
    G1 = PermutationGroup(gens_s5)
    assert G1.order() == 120
    gens_a5 = [Permutation(p) for p in [[1, 0, 3, 2, 4], [2, 1, 4, 3, 0]]]
    G2 = PermutationGroup(gens_a5)
    assert G2.order() == 60
    assert G2.is_normal(G1)
    gens3 = [Permutation(p) for p in [[2, 1, 3, 0, 4], [1, 2, 0, 3, 4]]]
    G3 = PermutationGroup(gens3)
    assert not G3.is_normal(G1)
    assert G3.order() == 12
    G4 = G1.normal_closure(G3.generators)
    assert G4.order() == 60
    gens5 = [Permutation(p) for p in [[1, 2, 3, 0, 4], [1, 2, 0, 3, 4]]]
    G5 = PermutationGroup(gens5)
    assert G5.order() == 24
    G6 = G1.normal_closure(G5.generators)
    assert G6.order() == 120
    assert G1.is_subgroup(G6)
    assert not G1.is_subgroup(G4)
    assert G2.is_subgroup(G4)


def test_eq():
    a = [[1, 2, 0, 3, 4, 5], [1, 0, 2, 3, 4, 5], [2, 1, 0, 3, 4, 5], [
        1, 2, 0, 3, 4, 5]]
    a = [Permutation(p) for p in a + [[1, 2, 3, 4, 5, 0]]]
    g = Permutation([1, 2, 3, 4, 5, 0])
    G1, G2, G3 = [PermutationGroup(x) for x in [a[:2], a[2:4], [g, g**2]]]
    assert G1.order() == G2.order() == G3.order() == 6
    assert G1.is_subgroup(G2)
    assert not G1.is_subgroup(G3)
    G4 = PermutationGroup([Permutation([0, 1])])
    assert not G1.is_subgroup(G4)
    assert G4.is_subgroup(G1, 0)
    assert PermutationGroup(g, g).is_subgroup(PermutationGroup(g))
    assert SymmetricGroup(3).is_subgroup(SymmetricGroup(4), 0)
    assert SymmetricGroup(3).is_subgroup(SymmetricGroup(3)*CyclicGroup(5), 0)
    assert not CyclicGroup(5).is_subgroup(SymmetricGroup(3)*CyclicGroup(5), 0)
    assert CyclicGroup(3).is_subgroup(SymmetricGroup(3)*CyclicGroup(5), 0)


def test_derived_subgroup():
    a = Permutation([1, 0, 2, 4, 3])
    b = Permutation([0, 1, 3, 2, 4])
    G = PermutationGroup([a, b])
    C = G.derived_subgroup()
    assert C.order() == 3
    assert C.is_normal(G)
    assert C.is_subgroup(G, 0)
    assert not G.is_subgroup(C, 0)
    gens_cube = [[1, 3, 5, 7, 0, 2, 4, 6], [1, 3, 0, 2, 5, 7, 4, 6]]
    gens = [Permutation(p) for p in gens_cube]
    G = PermutationGroup(gens)
    C = G.derived_subgroup()
    assert C.order() == 12


def test_is_solvable():
    a = Permutation([1, 2, 0])
    b = Permutation([1, 0, 2])
    G = PermutationGroup([a, b])
    assert G.is_solvable
    a = Permutation([1, 2, 3, 4, 0])
    b = Permutation([1, 0, 2, 3, 4])
    G = PermutationGroup([a, b])
    assert not G.is_solvable


def test_rubik1():
    gens = rubik_cube_generators()
    gens1 = [gens[-1]] + [p**2 for p in gens[1:]]
    G1 = PermutationGroup(gens1)
    assert G1.order() == 19508428800
    gens2 = [p**2 for p in gens]
    G2 = PermutationGroup(gens2)
    assert G2.order() == 663552
    assert G2.is_subgroup(G1, 0)
    C1 = G1.derived_subgroup()
    assert C1.order() == 4877107200
    assert C1.is_subgroup(G1, 0)
    assert not G2.is_subgroup(C1, 0)

    G = RubikGroup(2)
    assert G.order() == 3674160


@XFAIL
def test_rubik():
    skip('takes too much time')
    G = PermutationGroup(rubik_cube_generators())
    assert G.order() == 43252003274489856000
    G1 = PermutationGroup(G[:3])
    assert G1.order() == 170659735142400
    assert not G1.is_normal(G)
    G2 = G.normal_closure(G1.generators)
    assert G2.is_subgroup(G)


def test_direct_product():
    C = CyclicGroup(4)
    D = DihedralGroup(4)
    G = C*C*C
    assert G.order() == 64
    assert G.degree == 12
    assert len(G.orbits()) == 3
    assert G.is_abelian is True
    H = D*C
    assert H.order() == 32
    assert H.is_abelian is False


def test_orbit_rep():
    G = DihedralGroup(6)
    assert G.orbit_rep(1, 3) in [Permutation([2, 3, 4, 5, 0, 1]),
    Permutation([4, 3, 2, 1, 0, 5])]
    H = CyclicGroup(4)*G
    assert H.orbit_rep(1, 5) is False


def test_schreier_vector():
    G = CyclicGroup(50)
    v = [0]*50
    v[23] = -1
    assert G.schreier_vector(23) == v
    H = DihedralGroup(8)
    assert H.schreier_vector(2) == [0, 1, -1, 0, 0, 1, 0, 0]
    L = SymmetricGroup(4)
    assert L.schreier_vector(1) == [1, -1, 0, 0]


def test_random_pr():
    D = DihedralGroup(6)
    r = 11
    n = 3
    _random_prec_n = {}
    _random_prec_n[0] = {'s': 7, 't': 3, 'x': 2, 'e': -1}
    _random_prec_n[1] = {'s': 5, 't': 5, 'x': 1, 'e': -1}
    _random_prec_n[2] = {'s': 3, 't': 4, 'x': 2, 'e': 1}
    D._random_pr_init(r, n, _random_prec_n=_random_prec_n)
    assert D._random_gens[11] == [0, 1, 2, 3, 4, 5]
    _random_prec = {'s': 2, 't': 9, 'x': 1, 'e': -1}
    assert D.random_pr(_random_prec=_random_prec) == \
        Permutation([0, 5, 4, 3, 2, 1])


def test_is_alt_sym():
    G = DihedralGroup(10)
    assert G.is_alt_sym() is False
    S = SymmetricGroup(10)
    N_eps = 10
    _random_prec = {'N_eps': N_eps,
        0: Permutation([[2], [1, 4], [0, 6, 7, 8, 9, 3, 5]]),
        1: Permutation([[1, 8, 7, 6, 3, 5, 2, 9], [0, 4]]),
        2: Permutation([[5, 8], [4, 7], [0, 1, 2, 3, 6, 9]]),
        3: Permutation([[3], [0, 8, 2, 7, 4, 1, 6, 9, 5]]),
        4: Permutation([[8], [4, 7, 9], [3, 6], [0, 5, 1, 2]]),
        5: Permutation([[6], [0, 2, 4, 5, 1, 8, 3, 9, 7]]),
        6: Permutation([[6, 9, 8], [4, 5], [1, 3, 7], [0, 2]]),
        7: Permutation([[4], [0, 2, 9, 1, 3, 8, 6, 5, 7]]),
        8: Permutation([[1, 5, 6, 3], [0, 2, 7, 8, 4, 9]]),
        9: Permutation([[8], [6, 7], [2, 3, 4, 5], [0, 1, 9]])}
    assert S.is_alt_sym(_random_prec=_random_prec) is True
    A = AlternatingGroup(10)
    _random_prec = {'N_eps': N_eps,
        0: Permutation([[1, 6, 4, 2, 7, 8, 5, 9, 3], [0]]),
        1: Permutation([[1], [0, 5, 8, 4, 9, 2, 3, 6, 7]]),
        2: Permutation([[1, 9, 8, 3, 2, 5], [0, 6, 7, 4]]),
        3: Permutation([[6, 8, 9], [4, 5], [1, 3, 7, 2], [0]]),
        4: Permutation([[8], [5], [4], [2, 6, 9, 3], [1], [0, 7]]),
        5: Permutation([[3, 6], [0, 8, 1, 7, 5, 9, 4, 2]]),
        6: Permutation([[5], [2, 9], [1, 8, 3], [0, 4, 7, 6]]),
        7: Permutation([[1, 8, 4, 7, 2, 3], [0, 6, 9, 5]]),
        8: Permutation([[5, 8, 7], [3], [1, 4, 2, 6], [0, 9]]),
        9: Permutation([[4, 9, 6], [3, 8], [1, 2], [0, 5, 7]])}
    assert A.is_alt_sym(_random_prec=_random_prec) is False


def test_minimal_block():
    D = DihedralGroup(6)
    block_system = D.minimal_block([0, 3])
    for i in range(3):
        assert block_system[i] == block_system[i + 3]
    S = SymmetricGroup(6)
    assert S.minimal_block([0, 1]) == [0, 0, 0, 0, 0, 0]

    assert Tetra.pgroup.minimal_block([0, 1]) == [0, 0, 0, 0]


def test_max_div():
    S = SymmetricGroup(10)
    assert S.max_div == 5


def test_is_primitive():
    S = SymmetricGroup(5)
    assert S.is_primitive() is True
    C = CyclicGroup(7)
    assert C.is_primitive() is True


def test_random_stab():
    S = SymmetricGroup(5)
    _random_el = Permutation([1, 3, 2, 0, 4])
    _random_prec = {'rand': _random_el}
    g = S.random_stab(2, _random_prec=_random_prec)
    assert g == Permutation([1, 3, 2, 0, 4])
    h = S.random_stab(1)
    assert h(1) == 1


def test_transitivity_degree():
    perm = Permutation([1, 2, 0])
    C = PermutationGroup([perm])
    assert C.transitivity_degree == 1
    gen1 = Permutation([1, 2, 0, 3, 4])
    gen2 = Permutation([1, 2, 3, 4, 0])
    # alternating group of degree 5
    Alt = PermutationGroup([gen1, gen2])
    assert Alt.transitivity_degree == 3


def test_schreier_sims_random():
    assert sorted(Tetra.pgroup.base) == [0, 1]

    S = SymmetricGroup(3)
    base = [0, 1]
    strong_gens = [Permutation([1, 2, 0]), Permutation([1, 0, 2]),
                  Permutation([0, 2, 1])]
    assert S.schreier_sims_random(base, strong_gens, 5) == (base, strong_gens)
    D = DihedralGroup(3)
    _random_prec = {'g': [Permutation([2, 0, 1]), Permutation([1, 2, 0]),
                         Permutation([1, 0, 2])]}
    base = [0, 1]
    strong_gens = [Permutation([1, 2, 0]), Permutation([2, 1, 0]),
                  Permutation([0, 2, 1])]
    assert D.schreier_sims_random([], D.generators, 2,
           _random_prec=_random_prec) == (base, strong_gens)


def test_baseswap():
    S = SymmetricGroup(4)
    S.schreier_sims()
    base = S.base
    strong_gens = S.strong_gens
    assert base == [0, 1, 2]
    deterministic = S.baseswap(base, strong_gens, 1, randomized=False)
    randomized = S.baseswap(base, strong_gens, 1)
    assert deterministic[0] == [0, 2, 1]
    assert _verify_bsgs(S, deterministic[0], deterministic[1]) is True
    assert randomized[0] == [0, 2, 1]
    assert _verify_bsgs(S, randomized[0], randomized[1]) is True


def test_schreier_sims_incremental():
    identity = Permutation([0, 1, 2, 3, 4])
    TrivialGroup = PermutationGroup([identity])
    base, strong_gens = TrivialGroup.schreier_sims_incremental(base=[0, 1, 2])
    assert _verify_bsgs(TrivialGroup, base, strong_gens) is True
    S = SymmetricGroup(5)
    base, strong_gens = S.schreier_sims_incremental(base=[0, 1, 2])
    assert _verify_bsgs(S, base, strong_gens) is True
    D = DihedralGroup(2)
    base, strong_gens = D.schreier_sims_incremental(base=[1])
    assert _verify_bsgs(D, base, strong_gens) is True
    A = AlternatingGroup(7)
    gens = A.generators[:]
    gen0 = gens[0]
    gen1 = gens[1]
    gen1 = rmul(gen1, ~gen0)
    gen0 = rmul(gen0, gen1)
    gen1 = rmul(gen0, gen1)
    base, strong_gens = A.schreier_sims_incremental(base=[0, 1], gens=gens)
    assert _verify_bsgs(A, base, strong_gens) is True
    C = CyclicGroup(11)
    gen = C.generators[0]
    base, strong_gens = C.schreier_sims_incremental(gens=[gen**3])
    assert _verify_bsgs(C, base, strong_gens) is True


def _subgroup_search(i, j, k):
    prop_true = lambda x: True
    prop_fix_points = lambda x: [x(point) for point in points] == points
    prop_comm_g = lambda x: rmul(x, g) == rmul(g, x)
    prop_even = lambda x: x.is_even
    for i in range(i, j, k):
        S = SymmetricGroup(i)
        A = AlternatingGroup(i)
        C = CyclicGroup(i)
        Sym = S.subgroup_search(prop_true)
        assert Sym.is_subgroup(S)
        Alt = S.subgroup_search(prop_even)
        assert Alt.is_subgroup(A)
        Sym = S.subgroup_search(prop_true, init_subgroup=C)
        assert Sym.is_subgroup(S)
        points = [7]
        assert S.stabilizer(7).is_subgroup(S.subgroup_search(prop_fix_points))
        points = [3, 4]
        assert S.stabilizer(3).stabilizer(4).is_subgroup(
            S.subgroup_search(prop_fix_points))
        points = [3, 5]
        fix35 = A.subgroup_search(prop_fix_points)
        points = [5]
        fix5 = A.subgroup_search(prop_fix_points)
        assert A.subgroup_search(prop_fix_points, init_subgroup=fix35
            ).is_subgroup(fix5)
        base, strong_gens = A.schreier_sims_incremental()
        g = A.generators[0]
        comm_g = \
            A.subgroup_search(prop_comm_g, base=base, strong_gens=strong_gens)
        assert _verify_bsgs(comm_g, base, comm_g.generators) is True
        assert [prop_comm_g(gen) is True for gen in comm_g.generators]


def test_subgroup_search():
    _subgroup_search(10, 15, 2)


@XFAIL
def test_subgroup_search2():
    skip('takes too much time')
    _subgroup_search(16, 17, 1)


def test_normal_closure():
    # the normal closure of the trivial group is trivial
    S = SymmetricGroup(3)
    identity = Permutation([0, 1, 2])
    closure = S.normal_closure(identity)
    assert closure.is_trivial
    # the normal closure of the entire group is the entire group
    A = AlternatingGroup(4)
    assert A.normal_closure(A).is_subgroup(A)
    # brute-force verifications for subgroups
    for i in (3, 4, 5):
        S = SymmetricGroup(i)
        A = AlternatingGroup(i)
        D = DihedralGroup(i)
        C = CyclicGroup(i)
        for gp in (A, D, C):
            assert _verify_normal_closure(S, gp)
    # brute-force verifications for all elements of a group
    S = SymmetricGroup(5)
    elements = list(S.generate_dimino())
    for element in elements:
        assert _verify_normal_closure(S, element)
    # small groups
    small = []
    for i in (1, 2, 3):
        small.append(SymmetricGroup(i))
        small.append(AlternatingGroup(i))
        small.append(DihedralGroup(i))
        small.append(CyclicGroup(i))
    for gp in small:
        for gp2 in small:
            if gp2.is_subgroup(gp, 0) and gp2.degree == gp.degree:
                assert _verify_normal_closure(gp, gp2)


def test_derived_series():
    # the derived series of the trivial group consists only of the trivial group
    triv = PermutationGroup([Permutation([0, 1, 2])])
    assert triv.derived_series()[0].is_subgroup(triv)
    # the derived series for a simple group consists only of the group itself
    for i in (5, 6, 7):
        A = AlternatingGroup(i)
        assert A.derived_series()[0].is_subgroup(A)
    # the derived series for S_4 is S_4 > A_4 > K_4 > triv
    S = SymmetricGroup(4)
    series = S.derived_series()
    assert series[1].is_subgroup(AlternatingGroup(4))
    assert series[2].is_subgroup(DihedralGroup(2))
    assert series[3].is_trivial


def test_lower_central_series():
    # the lower central series of the trivial group consists of the trivial
    # group
    triv = PermutationGroup([Permutation([0, 1, 2])])
    assert triv.lower_central_series()[0].is_subgroup(triv)
    # the lower central series of a simple group consists of the group itself
    for i in (5, 6, 7):
        A = AlternatingGroup(i)
        assert A.lower_central_series()[0].is_subgroup(A)
    # GAP-verified example
    S = SymmetricGroup(6)
    series = S.lower_central_series()
    assert len(series) == 2
    assert series[1].is_subgroup(AlternatingGroup(6))


def test_commutator():
    # the commutator of the trivial group and the trivial group is trivial
    S = SymmetricGroup(3)
    triv = PermutationGroup([Permutation([0, 1, 2])])
    assert S.commutator(triv, triv).is_subgroup(triv)
    # the commutator of the trivial group and any other group is again trivial
    A = AlternatingGroup(3)
    assert S.commutator(triv, A).is_subgroup(triv)
    # the commutator is commutative
    for i in (3, 4, 5):
        S = SymmetricGroup(i)
        A = AlternatingGroup(i)
        D = DihedralGroup(i)
        assert S.commutator(A, D).is_subgroup(S.commutator(D, A))
    # the commutator of an abelian group is trivial
    S = SymmetricGroup(7)
    A1 = AbelianGroup(2, 5)
    A2 = AbelianGroup(3, 4)
    triv = PermutationGroup([Permutation([0, 1, 2, 3, 4, 5, 6])])
    assert S.commutator(A1, A1).is_subgroup(triv)
    assert S.commutator(A2, A2).is_subgroup(triv)
    # examples calculated by hand
    S = SymmetricGroup(3)
    A = AlternatingGroup(3)
    assert S.commutator(A, S).is_subgroup(A)


def test_is_nilpotent():
    # every abelian group is nilpotent
    for i in (1, 2, 3):
        C = CyclicGroup(i)
        Ab = AbelianGroup(i, i + 2)
        assert C.is_nilpotent
        assert Ab.is_nilpotent
    Ab = AbelianGroup(5, 7, 10)
    assert Ab.is_nilpotent
    # A_5 is not solvable and thus not nilpotent
    assert AlternatingGroup(5).is_nilpotent is False


def test_is_trivial():
    for i in range(5):
        triv = PermutationGroup([Permutation(list(range(i)))])
        assert triv.is_trivial


def test_pointwise_stabilizer():
    S = SymmetricGroup(2)
    stab = S.pointwise_stabilizer([0])
    assert stab.generators == [Permutation(1)]
    S = SymmetricGroup(5)
    points = []
    stab = S
    for point in (2, 0, 3, 4, 1):
        stab = stab.stabilizer(point)
        points.append(point)
        assert S.pointwise_stabilizer(points).is_subgroup(stab)


def test_make_perm():
    assert cube.pgroup.make_perm(5, seed=list(range(5))) == \
        Permutation([4, 7, 6, 5, 0, 3, 2, 1])
    assert cube.pgroup.make_perm(7, seed=list(range(7))) == \
        Permutation([6, 7, 3, 2, 5, 4, 0, 1])


<<<<<<< HEAD
def test_PermutationGroup():
    raises(ValueError, lambda: PermutationGroup())
=======
def test_elements():
    p = Permutation(2, 3)
    assert PermutationGroup(p).elements == set([Permutation(3), Permutation(2, 3)])


def test_is_group():
    assert PermutationGroup(Permutation(1,2), Permutation(2,4)).is_group == True
    assert SymmetricGroup(4).is_group == True
>>>>>>> 4bc92d1f
<|MERGE_RESOLUTION|>--- conflicted
+++ resolved
@@ -709,10 +709,6 @@
         Permutation([6, 7, 3, 2, 5, 4, 0, 1])
 
 
-<<<<<<< HEAD
-def test_PermutationGroup():
-    raises(ValueError, lambda: PermutationGroup())
-=======
 def test_elements():
     p = Permutation(2, 3)
     assert PermutationGroup(p).elements == set([Permutation(3), Permutation(2, 3)])
@@ -721,4 +717,7 @@
 def test_is_group():
     assert PermutationGroup(Permutation(1,2), Permutation(2,4)).is_group == True
     assert SymmetricGroup(4).is_group == True
->>>>>>> 4bc92d1f
+
+
+def test_PermutationGroup():
+    raises(ValueError, lambda: PermutationGroup())