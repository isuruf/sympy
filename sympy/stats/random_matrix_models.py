--- conflicted
+++ resolved
@@ -1,11 +1,7 @@
 from __future__ import print_function, division
 
 from sympy import (Basic, exp, pi, Lambda, Trace, S, MatrixSymbol, Integral,
-<<<<<<< HEAD
-                   gamma, Product, Dummy, Sum, Abs, IndexedBase, I)
-=======
                    gamma, Product, Dummy, Sum, Abs, IndexedBase, Matrix)
->>>>>>> 36c2e2ab
 from sympy.core.sympify import _sympify
 from sympy.multipledispatch import dispatch
 from sympy.stats.rv import (_symbol_converter, Density, RandomMatrixSymbol,
@@ -194,7 +190,6 @@
         f = ((S(2)**18)/((S(3)**6)*(pi**3)))*(s**4)*exp((-64/(9*pi))*s**2)
         return Lambda(s, f)
 
-<<<<<<< HEAD
 class CircularEnsemble(RandomMatrixEnsemble):
     """
     Abstract class for Circular ensembles.
@@ -290,8 +285,6 @@
         return self._compute_joint_eigen_dsitribution(S(4))
 
 @dispatch(RandomMatrixSymbol)
-=======
->>>>>>> 36c2e2ab
 def joint_eigen_distribution(mat):
     """
     For obtaining joint probability distribution
